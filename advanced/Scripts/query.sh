#!/usr/bin/env bash
# shellcheck disable=SC1090
# Pi-hole: A black hole for Internet advertisements
# (c) 2018 Pi-hole, LLC (https://pi-hole.net)
# Network-wide ad blocking via your own hardware.
#
# Query Domain Lists
#
# This file is copyright under the latest version of the EUPL.
# Please see LICENSE file for your rights under this license.

# Globals
piholeDir="/etc/pihole"
gravityDBfile="${piholeDir}/gravity.db"
options="$*"
adlist=""
all=""
exact=""
blockpage=""
matchType="match"

colfile="/opt/pihole/COL_TABLE"
source "${colfile}"

# Scan an array of files for matching strings
scanList(){
    # Escape full stops
    local domain="${1}" esc_domain="${1//./\\.}" lists="${2}" type="${3:-}"

    # Prevent grep from printing file path
    cd "$piholeDir" || exit 1

    # Prevent grep -i matching slowly: http://bit.ly/2xFXtUX
    export LC_CTYPE=C

    # /dev/null forces filename to be printed when only one list has been generated
    # shellcheck disable=SC2086
    case "${type}" in
        "exact" ) grep -i -E -l "(^|(?<!#)\\s)${esc_domain}($|\\s|#)" ${lists} /dev/null 2>/dev/null;;
        # Create array of regexps
        # Iterate through each regexp and check whether it matches the domainQuery
        # If it does, print the matching regexp and continue looping
        # Input 1 - regexps | Input 2 - domainQuery
        "regex" ) awk 'NR==FNR{regexps[$0];next}{for (r in regexps)if($0 ~ r)print r}' \
                  <(echo "${lists}") <(echo "${domain}") 2>/dev/null;;
        *       ) grep -i "${esc_domain}" ${lists} /dev/null 2>/dev/null;;
    esac
}

if [[ "${options}" == "-h" ]] || [[ "${options}" == "--help" ]]; then
    echo "Usage: pihole -q [option] <domain>
Example: 'pihole -q -exact domain.com'
Query the adlists for a specified domain

Options:
  -adlist             Print the name of the block list URL
  -exact              Search the block lists for exact domain matches
  -all                Return all query matches within a block list
  -h, --help          Show this help dialog"
  exit 0
fi

# Handle valid options
if [[ "${options}" == *"-bp"* ]]; then
    exact="exact"; blockpage=true
else
    [[ "${options}" == *"-adlist"* ]] && adlist=true
    [[ "${options}" == *"-all"* ]] && all=true
    if [[ "${options}" == *"-exact"* ]]; then
        exact="exact"; matchType="exact ${matchType}"
    fi
fi

# Strip valid options, leaving only the domain and invalid options
# This allows users to place the options before or after the domain
options=$(sed -E 's/ ?-(bp|adlists?|all|exact) ?//g' <<< "${options}")

# Handle remaining options
# If $options contain non ASCII characters, convert to punycode
case "${options}" in
    ""             ) str="No domain specified";;
    *" "*          ) str="Unknown query option specified";;
    *[![:ascii:]]* ) domainQuery=$(idn2 "${options}");;
    *              ) domainQuery="${options}";;
esac

if [[ -n "${str:-}" ]]; then
    echo -e "${str}${COL_NC}\\nTry 'pihole -q --help' for more information."
    exit 1
fi

scanDatabaseTable() {
    local domain table type querystr result
    domain="$(printf "%q" "${1}")"
    table="${2}"
    type="${3:-}"

    # As underscores are legitimate parts of domains, we escape them when using the LIKE operator.
    # Underscores are SQLite wildcards matching exactly one character. We obviously want to suppress this
    # behavior. The "ESCAPE '\'" clause specifies that an underscore preceded by an '\' should be matched
    # as a literal underscore character. We pretreat the $domain variable accordingly to escape underscores.
    case "${type}" in
        "exact" ) querystr="SELECT domain FROM vw_${table} WHERE domain = '${domain}'";;
        *       ) querystr="SELECT domain FROM vw_${table} WHERE domain LIKE '%${domain//_/\\_}%' ESCAPE '\\'";;
    esac

    # Send prepared query to gravity database
    result="$(sqlite3 "${gravityDBfile}" "${querystr}")" 2> /dev/null
    if [[ -z "${result}" ]]; then
        # Return early when there are no matches in this table
        return
    fi

    # Mark domain as having been white-/blacklist matched (global variable)
    wbMatch=true

    # Print table name
    if [[ -z "${blockpage}" ]]; then
        echo " ${matchType^} found in ${COL_BOLD}${table^}${COL_NC}"
    fi

    # Loop over results and print them
    mapfile -t results <<< "${result}"
    for result in "${results[@]}"; do
        if [[ -n "${blockpage}" ]]; then
            echo "π ${result}"
            exit 0
        fi
        echo "   ${result}"
    done
}

scanRegexDatabaseTable() {
    local domain list
    domain="${1}"
    list="${2}"

    # Query all regex from the corresponding database tables
    mapfile -t regexList < <(sqlite3 "${gravityDBfile}" "SELECT domain FROM vw_regex_${list}" 2> /dev/null)

    # If we have regexps to process
    if [[ "${#regexList[@]}" -ne 0 ]]; then
        # Split regexps over a new line
        str_regexList=$(printf '%s\n' "${regexList[@]}")
        # Check domain against regexps
        mapfile -t regexMatches < <(scanList "${domain}" "${str_regexList}" "regex")
        # If there were regex matches
        if [[  "${#regexMatches[@]}" -ne 0 ]]; then
            # Split matching regexps over a new line
            str_regexMatches=$(printf '%s\n' "${regexMatches[@]}")
            # Form a "matched" message
            str_message="${matchType^} found in ${COL_BOLD}Regex ${list}${COL_NC}"
            # Form a "results" message
            str_result="${COL_BOLD}${str_regexMatches}${COL_NC}"
            # If we are displaying more than just the source of the block
            if [[ -z "${blockpage}" ]]; then
                # Set the wildcard match flag
                wcMatch=true
                # Echo the "matched" message, indented by one space
                echo " ${str_message}"
                # Echo the "results" message, each line indented by three spaces
                # shellcheck disable=SC2001
                echo "${str_result}" | sed 's/^/   /'
            else
                echo "π Regex ${list}"
                exit 0
            fi
        fi
    fi
}

# Scan Whitelist and Blacklist
scanDatabaseTable "${domainQuery}" "whitelist" "${exact}"
scanDatabaseTable "${domainQuery}" "blacklist" "${exact}"

# Scan Regex table
<<<<<<< HEAD
scanRegexDatabaseTable "${domainQuery}" "whitelist"
scanRegexDatabaseTable "${domainQuery}" "blacklist"
=======
mapfile -t regexList < <(sqlite3 "${gravityDBfile}" "SELECT domain FROM vw_regex" 2> /dev/null)

# If we have regexps to process
if [[ "${#regexList[@]}" -ne 0 ]]; then
	# Split regexps over a new line
	str_regexList=$(printf '%s\n' "${regexList[@]}")
	# Check domainQuery against regexps
	mapfile -t regexMatches < <(scanList "${domainQuery}" "${str_regexList}" "regex")
	# If there were regex matches
	if [[  "${#regexMatches[@]}" -ne 0 ]]; then
		# Split matching regexps over a new line
		str_regexMatches=$(printf '%s\n' "${regexMatches[@]}")
		# Form a "matched" message
		str_message="${matchType^} found in ${COL_BOLD}Regex list${COL_NC}"
		# Form a "results" message
		str_result="${COL_BOLD}${str_regexMatches}${COL_NC}"
		# If we are displaying more than just the source of the block
		if [[ -z "${blockpage}" ]]; then
			# Set the wildcard match flag
			wcMatch=true
			# Echo the "matched" message, indented by one space
			echo " ${str_message}"
			# Echo the "results" message, each line indented by three spaces
			# shellcheck disable=SC2001
			echo "${str_result}" | sed 's/^/   /'
		else
			echo "π .wildcard"
			exit 0
		fi
	fi
fi
>>>>>>> 9f77810c

# Get version sorted *.domains filenames (without dir path)
lists=("$(cd "$piholeDir" || exit 0; printf "%s\\n" -- *.domains | sort -V)")

# Query blocklists for occurences of domain
mapfile -t results <<< "$(scanList "${domainQuery}" "${lists[*]}" "${exact}")"

# Handle notices
if [[ -z "${wbMatch:-}" ]] && [[ -z "${wcMatch:-}" ]] && [[ -z "${results[*]}" ]]; then
    echo -e "  ${INFO} No ${exact/t/t }results found for ${COL_BOLD}${domainQuery}${COL_NC} within the block lists"
    exit 0
elif [[ -z "${results[*]}" ]]; then
    # Result found in WL/BL/Wildcards
    exit 0
elif [[ -z "${all}" ]] && [[ "${#results[*]}" -ge 100 ]]; then
    echo -e "  ${INFO} Over 100 ${exact/t/t }results found for ${COL_BOLD}${domainQuery}${COL_NC}
        This can be overridden using the -all option"
    exit 0
fi

# Remove unwanted content from non-exact $results
if [[ -z "${exact}" ]]; then
    # Delete lines starting with #
    # Remove comments after domain
    # Remove hosts format IP address
    mapfile -t results <<< "$(IFS=$'\n'; sed \
        -e "/:#/d" \
        -e "s/[ \\t]#.*//g" \
        -e "s/:.*[ \\t]/:/g" \
        <<< "${results[*]}")"
    # Exit if result was in a comment
    [[ -z "${results[*]}" ]] && exit 0
fi

# Get adlist file content as array
if [[ -n "${adlist}" ]] || [[ -n "${blockpage}" ]]; then
    # Retrieve source URLs from gravity database
    mapfile -t adlists <<< "$(sqlite3 "${gravityDBfile}" "SELECT address FROM vw_adlist;" 2> /dev/null)"
fi

# Print "Exact matches for" title
if [[ -n "${exact}" ]] && [[ -z "${blockpage}" ]]; then
    plural=""; [[ "${#results[*]}" -gt 1 ]] && plural="es"
    echo " ${matchType^}${plural} for ${COL_BOLD}${domainQuery}${COL_NC} found in:"
fi

for result in "${results[@]}"; do
    fileName="${result/:*/}"

    # Determine *.domains URL using filename's number
    if [[ -n "${adlist}" ]] || [[ -n "${blockpage}" ]]; then
        fileNum="${fileName/list./}"; fileNum="${fileNum%%.*}"
        fileName="${adlists[$fileNum]}"

        # Discrepency occurs when adlists has been modified, but Gravity has not been run
        if [[ -z "${fileName}" ]]; then
            fileName="${COL_LIGHT_RED}(no associated adlists URL found)${COL_NC}"
        fi
    fi

    if [[ -n "${blockpage}" ]]; then
        echo "${fileNum} ${fileName}"
    elif [[ -n "${exact}" ]]; then
        echo "   ${fileName}"
    else
        if [[ ! "${fileName}" == "${fileName_prev:-}" ]]; then
            count=""
            echo " ${matchType^} found in ${COL_BOLD}${fileName}${COL_NC}:"
            fileName_prev="${fileName}"
        fi
        : $((count++))

        # Print matching domain if $max_count has not been reached
        [[ -z "${all}" ]] && max_count="50"
        if [[ -z "${all}" ]] && [[ "${count}" -ge "${max_count}" ]]; then
            [[ "${count}" -gt "${max_count}" ]] && continue
            echo "   ${COL_GRAY}Over ${count} results found, skipping rest of file${COL_NC}"
        else
            echo "   ${result#*:}"
        fi
    fi
done

exit 0<|MERGE_RESOLUTION|>--- conflicted
+++ resolved
@@ -162,7 +162,7 @@
                 # shellcheck disable=SC2001
                 echo "${str_result}" | sed 's/^/   /'
             else
-                echo "π Regex ${list}"
+                echo "π .wildcard"
                 exit 0
             fi
         fi
@@ -174,42 +174,8 @@
 scanDatabaseTable "${domainQuery}" "blacklist" "${exact}"
 
 # Scan Regex table
-<<<<<<< HEAD
 scanRegexDatabaseTable "${domainQuery}" "whitelist"
 scanRegexDatabaseTable "${domainQuery}" "blacklist"
-=======
-mapfile -t regexList < <(sqlite3 "${gravityDBfile}" "SELECT domain FROM vw_regex" 2> /dev/null)
-
-# If we have regexps to process
-if [[ "${#regexList[@]}" -ne 0 ]]; then
-	# Split regexps over a new line
-	str_regexList=$(printf '%s\n' "${regexList[@]}")
-	# Check domainQuery against regexps
-	mapfile -t regexMatches < <(scanList "${domainQuery}" "${str_regexList}" "regex")
-	# If there were regex matches
-	if [[  "${#regexMatches[@]}" -ne 0 ]]; then
-		# Split matching regexps over a new line
-		str_regexMatches=$(printf '%s\n' "${regexMatches[@]}")
-		# Form a "matched" message
-		str_message="${matchType^} found in ${COL_BOLD}Regex list${COL_NC}"
-		# Form a "results" message
-		str_result="${COL_BOLD}${str_regexMatches}${COL_NC}"
-		# If we are displaying more than just the source of the block
-		if [[ -z "${blockpage}" ]]; then
-			# Set the wildcard match flag
-			wcMatch=true
-			# Echo the "matched" message, indented by one space
-			echo " ${str_message}"
-			# Echo the "results" message, each line indented by three spaces
-			# shellcheck disable=SC2001
-			echo "${str_result}" | sed 's/^/   /'
-		else
-			echo "π .wildcard"
-			exit 0
-		fi
-	fi
-fi
->>>>>>> 9f77810c
 
 # Get version sorted *.domains filenames (without dir path)
 lists=("$(cd "$piholeDir" || exit 0; printf "%s\\n" -- *.domains | sort -V)")
