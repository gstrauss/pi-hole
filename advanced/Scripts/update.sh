--- conflicted
+++ resolved
@@ -26,7 +26,6 @@
   return
 }
 
-<<<<<<< HEAD
 prep_dirs() {
   # Prepare directory for local repository building
   local dir_to_clean="${1}"
@@ -56,38 +55,6 @@
 }
 
 getGitFiles() {
-  # Setup git repos for directory and repository passed
-  # as arguments 1 and 2
-  echo ":::"
-  echo "::: Checking for existing repository..."
-  if is_repo "${1}"; then
-    update_repo "${1}"
-  else
-    make_repo "${1}" "${2}"
-  fi
-=======
-make_repo() {
-  local directory="${1}"
-	local remoteRepo="{$2}"
-	# Remove the non-repod interface and clone the interface
-	echo -n ":::    Cloning $remoteRepo into $directory..."
-	rm -rf "${directory}"
-	git clone -q --depth 1 "${remoteRepo}" "${directory}" > /dev/null
-	echo " done!"
-}
-
-update_repo() {
-echo "update" && exit 1
-	local directory="${1}"
-	# Pull the latest commits
-	echo -n ":::     Updating repo in $1..."
-	cd "${directory}" || exit 1
-	git stash -q > /dev/null
-	git pull -q > /dev/null
-	echo " done!"
-}
-
-getGitFiles() {
 	# Setup git repos for directory and repository passed
 	# as arguments 1 and 2
 	local directory="${1}"
@@ -99,7 +66,6 @@
 	else
 	  make_repo "${directory}" "${remoteRepo}"
 	fi
->>>>>>> a6cbd5a2
 }
 
 main() {
