--- conflicted
+++ resolved
@@ -10,11 +10,7 @@
 # This file is copyright under the latest version of the EUPL.
 # Please see LICENSE file for your rights under this license.
 
-<<<<<<< HEAD
 readonly scriptPath="/etc/.pihole/advanced/Scripts/database_migration/gravity"
-=======
-scriptPath="/etc/.pihole/advanced/Scripts/database_migration/gravity"
->>>>>>> 807a5cfb
 
 upgrade_gravityDB(){
 	local database piholeDir auditFile version
@@ -48,25 +44,24 @@
 		version=3
 	fi
 	if [[ "$version" == "3" ]]; then
-<<<<<<< HEAD
-		# This migration script upgrades the gravity and list views
-		# implementing necessary changes for per-client blocking
+		# This migration script unifies the formally separated domain
+		# lists into a single table with a UNIQUE domain constraint
 		echo -e "  ${INFO} Upgrading gravity database from version 3 to 4"
 		sqlite3 "${database}" < "${scriptPath}/3_to_4.sql"
 		version=4
 	fi
 	if [[ "$version" == "4" ]]; then
-		# This migration script upgrades the adlist view
-		# to return an ID used in gravity.sh
+		# This migration script upgrades the gravity and list views
+		# implementing necessary changes for per-client blocking
 		echo -e "  ${INFO} Upgrading gravity database from version 4 to 5"
 		sqlite3 "${database}" < "${scriptPath}/4_to_5.sql"
 		version=5
-=======
-		# This migration script unifies the formally separated domain
-		# lists into a single table with a UNIQUE domain constraint
-		echo -e "  ${INFO} Upgrading gravity database from version 3 to 4"
-		sqlite3 "${database}" < "${scriptPath}/3_to_4.sql"
+	fi
+	if [[ "$version" == "5" ]]; then
+		# This migration script upgrades the adlist view
+		# to return an ID used in gravity.sh
+		echo -e "  ${INFO} Upgrading gravity database from version 5 to 6"
+		sqlite3 "${database}" < "${scriptPath}/5_to_6.sql"
 		version=6
->>>>>>> 807a5cfb
 	fi
 }