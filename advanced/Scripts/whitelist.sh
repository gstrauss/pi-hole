#!/usr/bin/env bash
# (c) 2015 by Jacob Salmela
# This file is part of Pi-hole.
#
# Pi-hole is free software: you can redistribute it and/or modify
# it under the terms of the GNU General Public License as published by
# the Free Software Foundation, either version 2 of the License, or
# (at your option) any later version.

if [[ $# = 0 ]]; then
    echo "Immediately whitelists one or more domains in the hosts file"
    echo " "
    echo "Usage: whitelist.sh domain1 [domain2 ...]"
    echo "  "
    echo "Options:"
    echo "  -d, --delmode		Remove domains from the whitelist"
    echo "  -nr, --noreload	Update Whitelist without refreshing dnsmasq"
    echo "  -f, --force		Force updating of the hosts files, even if there are no changes"
    
    exit 1
fi

#globals
whitelist=/etc/pihole/whitelist.txt
adList=/etc/pihole/gravity.list
<<<<<<< HEAD
reload=true
addmode=true
force=false
versbose=true
domList=()
domToRemoveList=()

piholeIPfile=/tmp/piholeIP
piholeIPv6file=/etc/pihole/.useIPv6

# Otherwise, the IP address can be taken directly from the machine, which will happen when the script is run by the user and not the installation script
IPv4dev=$(ip route get 8.8.8.8 | awk '{for(i=1;i<=NF;i++)if($i~/dev/)print $(i+1)}')
piholeIPCIDR=$(ip -o -f inet addr show dev $IPv4dev | awk '{print $4}' | awk 'END {print}')
piholeIP=${piholeIPCIDR%/*}

modifyHost=false


if [[ -f $piholeIPv6file ]];then
    # If the file exists, then the user previously chose to use IPv6 in the automated installer
    piholeIPv6=$(ip -6 route get 2001:4860:4860::8888 | awk -F " " '{ for(i=1;i<=NF;i++) if ($i == "src") print $(i+1) }')
=======
webInterfaceEchos=/tmp/whitelistEchoFile

if [[ ! -f $whitelist ]];then
    touch $whitelist
fi

formatEchoes()
{
if [[ "$(whoami)" = "www-data" ]];then
    echo "$1" >> $webInterfaceEchos
else
    echo "$1"
fi
}

if [[ $# = 0 ]]; then
    # echoes go to a file for showing in the Web interface
    echo "Immediately whitelists one or more domains."
    echo "Usage: whitelist.sh domain1 [domain2 ...]"
    if [[ "$(whoami)" = "www-data" ]];then
        formatEchoes "Enter one or more space-separated FQDN."
        # If the user is www-data, the script is probably being called from the Web interface
        # Since the Web interface only displays the last echo in the script (I'm still a n00b with PHP)
        webInterfaceDisplay=$(cat $webInterfaceEchos)
        # The last echo needs to be delimited by a semi-colon so I translate newlines into semi-colons so it displays properly
        # Someone better in PHP might be able to come up with a better solution, but this is a highly-requested feature
        # This is also used later in the script, too
        echo "$webInterfaceDisplay" | tr "\n" ";"
    fi
>>>>>>> ca5e34a9
fi


<<<<<<< HEAD
function HandleOther(){	
  #check validity of domain
	validDomain=$(echo $1 | perl -ne'print if /\b((?=[a-z0-9-]{1,63}\.)(xn--)?[a-z0-9]+(-[a-z0-9]+)*\.)+[a-z]{2,63}\b/')
	
	if [ -z "$validDomain" ]; then
		echo $1 is not a valid argument or domain name
	else	  
	  domList=("${domList[@]}" $validDomain)
	fi
}
=======
# Overwrite any previously existing file so the output is always correct
echo "" > $webInterfaceEchos

# For each argument passed to this script
for var in "$@"
do
  # Start appending the echoes into the file for display in the Web interface later
  formatEchoes "Whitelisting $var..."
>>>>>>> ca5e34a9

function PopWhitelistFile(){
	#check whitelist file exists, and if not, create it
	if [[ ! -f $whitelist ]];then
  	  touch $whitelist
	fi	
	for dom in "${domList[@]}"
	do	  
	  if $addmode; then
	  	AddDomain $dom
	  else
	    RemoveDomain $dom
	  fi
	done
}

function AddDomain(){
#| sed 's/\./\\./g'
	bool=false
	grep -Ex -q "$1" $whitelist || bool=true
	if $bool; then
	  #domain not found in the whitelist file, add it!
	  if $versbose; then
	  echo "** Adding $1 to whitelist file"
	  fi
		echo $1 >> $whitelist
		modifyHost=true
	else
		if $versbose; then
			echo "** $1 already whitelisted! No need to add"
		fi
	fi
}

function RemoveDomain(){
  
  bool=false
  grep -Ex -q "$1" $whitelist || bool=true
  if $bool; then
  	#Domain is not in the whitelist file, no need to Remove
  	if $versbose; then
  	echo "** $1 is NOT whitelisted! No need to remove"
  	fi
  else
    #Domain is in the whitelist file, add to a temporary array and remove from whitelist file
    if $versbose; then
    echo "** Un-whitelisting $dom..."
    fi
    domToRemoveList=("${domToRemoveList[@]}" $1)
    modifyHost=true	  	
  fi  	
}

function ModifyHostFile(){	
	 if $addmode; then
	    #remove domains in  from hosts file
	    if [[ -r $whitelist ]];then
        # Remove whitelist entries
        numberOf=$(cat $whitelist | sed '/^\s*$/d' | wc -l)
        plural=; [[ "$numberOf" != "1" ]] && plural=s
        echo "** Whitelisting a total of $numberOf domain${plural}..."	   
	  	  awk -F':' '{ print $1 }' $whitelist | sed 's/\./\\./g' | xargs -I {} perl -i -ne'print unless /[^.]'{}'(?!.)/;' $adList
	  	fi
	  else
	    #we need to add the removed domains to the hosts file
	    for rdom in "${domToRemoveList[@]}"
	    do
	    	if [[ -n $piholeIPv6 ]];then
	    	  echo "**Blacklisting $rdom on IPv4 and IPv6"
	    	  echo $rdom | awk -v ipv4addr="$piholeIP" -v ipv6addr="$piholeIPv6" '{sub(/\r$/,""); print ipv4addr" "$0"\n"ipv6addr" "$0}' >> $adList
	      else
	        echo "**Blacklisting $rdom on IPv4"
	      	echo $rdom | awk -v ipv4addr="$piholeIP" '{sub(/\r$/,""); print ipv4addr" "$0}' >>$adList
	      fi	      	      
	      echo $rdom| sed 's/\./\\./g' | xargs -I {} perl -i -ne'print unless /'{}'(?!.)/;' $whitelist
	    done
	  fi	
}

<<<<<<< HEAD
function Reload() {
	# Reload hosts file
	echo "** Refresh lists in dnsmasq..."
=======
# Now report on and remove matched domains
if [[ "$combopattern" != "" ]]; then
  formatEchoes "Modifying hosts file..."
>>>>>>> ca5e34a9

	dnsmasqPid=$(pidof dnsmasq)

	if [[ $dnsmasqPid ]]; then
		# service already running - reload config
		sudo kill -HUP $dnsmasqPid
	else
		# service not running, start it up
		sudo service dnsmasq start
	fi
}

###################################################

for var in "$@"
do
  case "$var" in
    "-nr"| "--noreload"  ) reload=false;;        			
    "-d" | "--delmode"   ) addmode=false;;
    "-f" | "--force"     ) force=true;;
    "-q" | "--quiet"     ) versbose=false;;  			
    *                    ) HandleOther $var;;
  esac
done

PopWhitelistFile

if $modifyHost || $force; then
	echo "** Modifying Hosts File"
	ModifyHostFile
else
  if $versbose; then
	echo "** No changes need to be made"
	exit 1
	fi
fi

<<<<<<< HEAD
if $reload; then
	Reload
=======
  formatEchoes "** $# domain(s) whitelisted."

  # Only echo the semi-colon delimited echoes if the user running the script is www-data (meaning it is run the from Web interface)
  if [[ "$(whoami)" = "www-data" ]];then
      webInterfaceDisplay=$(cat $webInterfaceEchos)
      echo "$webInterfaceDisplay" | tr "\n" ";"
  fi
  # Force dnsmasq to reload /etc/pihole/gravity.list
  kill -HUP $(pidof dnsmasq)
>>>>>>> ca5e34a9
fi<|MERGE_RESOLUTION|>--- conflicted
+++ resolved
@@ -23,7 +23,6 @@
 #globals
 whitelist=/etc/pihole/whitelist.txt
 adList=/etc/pihole/gravity.list
-<<<<<<< HEAD
 reload=true
 addmode=true
 force=false
@@ -45,41 +44,9 @@
 if [[ -f $piholeIPv6file ]];then
     # If the file exists, then the user previously chose to use IPv6 in the automated installer
     piholeIPv6=$(ip -6 route get 2001:4860:4860::8888 | awk -F " " '{ for(i=1;i<=NF;i++) if ($i == "src") print $(i+1) }')
-=======
-webInterfaceEchos=/tmp/whitelistEchoFile
-
-if [[ ! -f $whitelist ]];then
-    touch $whitelist
-fi
-
-formatEchoes()
-{
-if [[ "$(whoami)" = "www-data" ]];then
-    echo "$1" >> $webInterfaceEchos
-else
-    echo "$1"
-fi
-}
-
-if [[ $# = 0 ]]; then
-    # echoes go to a file for showing in the Web interface
-    echo "Immediately whitelists one or more domains."
-    echo "Usage: whitelist.sh domain1 [domain2 ...]"
-    if [[ "$(whoami)" = "www-data" ]];then
-        formatEchoes "Enter one or more space-separated FQDN."
-        # If the user is www-data, the script is probably being called from the Web interface
-        # Since the Web interface only displays the last echo in the script (I'm still a n00b with PHP)
-        webInterfaceDisplay=$(cat $webInterfaceEchos)
-        # The last echo needs to be delimited by a semi-colon so I translate newlines into semi-colons so it displays properly
-        # Someone better in PHP might be able to come up with a better solution, but this is a highly-requested feature
-        # This is also used later in the script, too
-        echo "$webInterfaceDisplay" | tr "\n" ";"
-    fi
->>>>>>> ca5e34a9
 fi
 
 
-<<<<<<< HEAD
 function HandleOther(){	
   #check validity of domain
 	validDomain=$(echo $1 | perl -ne'print if /\b((?=[a-z0-9-]{1,63}\.)(xn--)?[a-z0-9]+(-[a-z0-9]+)*\.)+[a-z]{2,63}\b/')
@@ -90,16 +57,6 @@
 	  domList=("${domList[@]}" $validDomain)
 	fi
 }
-=======
-# Overwrite any previously existing file so the output is always correct
-echo "" > $webInterfaceEchos
-
-# For each argument passed to this script
-for var in "$@"
-do
-  # Start appending the echoes into the file for display in the Web interface later
-  formatEchoes "Whitelisting $var..."
->>>>>>> ca5e34a9
 
 function PopWhitelistFile(){
 	#check whitelist file exists, and if not, create it
@@ -179,16 +136,9 @@
 	  fi	
 }
 
-<<<<<<< HEAD
 function Reload() {
 	# Reload hosts file
 	echo "** Refresh lists in dnsmasq..."
-=======
-# Now report on and remove matched domains
-if [[ "$combopattern" != "" ]]; then
-  formatEchoes "Modifying hosts file..."
->>>>>>> ca5e34a9
-
 	dnsmasqPid=$(pidof dnsmasq)
 
 	if [[ $dnsmasqPid ]]; then
@@ -225,18 +175,6 @@
 	fi
 fi
 
-<<<<<<< HEAD
 if $reload; then
 	Reload
-=======
-  formatEchoes "** $# domain(s) whitelisted."
-
-  # Only echo the semi-colon delimited echoes if the user running the script is www-data (meaning it is run the from Web interface)
-  if [[ "$(whoami)" = "www-data" ]];then
-      webInterfaceDisplay=$(cat $webInterfaceEchos)
-      echo "$webInterfaceDisplay" | tr "\n" ";"
-  fi
-  # Force dnsmasq to reload /etc/pihole/gravity.list
-  kill -HUP $(pidof dnsmasq)
->>>>>>> ca5e34a9
 fi