--- conflicted
+++ resolved
@@ -43,40 +43,8 @@
 domList=()
 domToRemoveList=()
 
-<<<<<<< HEAD
 HandleOther(){
   #check validity of domain
-=======
-piholeIPfile=/etc/pihole/piholeIP
-piholeIPv6file=/etc/pihole/.useIPv6
-
-if [[ -f ${piholeIPfile} ]]; then
-	# If the file exists, it means it was exported from the installation script and we should use that value instead of detecting it in this script
-	piholeIP=$(cat ${piholeIPfile})
-	#rm $piholeIPfile
-else
-	# Otherwise, the IP address can be taken directly from the machine, which will happen when the script is run by the user and not the installation script
-	IPv4dev=$(ip route get 8.8.8.8 | awk '{for(i=1;i<=NF;i++)if($i~/dev/)print $(i+1)}')
-	piholeIPCIDR=$(ip -o -f inet addr show dev "${IPv4dev}" | awk '{print $4}' | awk 'END {print}')
-	piholeIP=${piholeIPCIDR%/*}
-fi
-
-modifyHost=false
-
-# After setting defaults, check if there's local overrides
-if [[ -r ${piholeDir}/pihole.conf ]]; then
-	echo "::: Local calibration requested..."
-	. ${piholeDir}/pihole.conf
-fi
-
-if [[ -f ${piholeIPv6file} ]]; then
-# If the file exists, then the user previously chose to use IPv6 in the automated installer
-	piholeIPv6=$(ip -6 route get 2001:4860:4860::8888 | awk -F " " '{ for(i=1;i<=NF;i++) if ($i == "src") print $(i+1) }')
-fi
-
-HandleOther() {
-	#check validity of domain
->>>>>>> 5d607252
 	validDomain=$(echo "$1" | perl -ne'print if /\b((?=[a-z0-9-]{1,63}\.)(xn--)?[a-z0-9]+(-[a-z0-9]+)*\.)+[a-z]{2,63}\b/')
 	if [ -z "${validDomain}" ]; then
 		echo "::: $1 is not a valid argument or domain name"
@@ -105,7 +73,6 @@
 
 	grep -Ex -q "$1" ${whitelist} || bool=true
 	if ${bool}; then
-<<<<<<< HEAD
 	  #domain not found in the whitelist file, add it!
 	  if ${verbose}; then
 		echo -n "::: Adding $1 to $whitelist..."
@@ -114,17 +81,6 @@
       if ${verbose}; then
 	  	echo " done!"
 	  fi
-=======
-	#domain not found in the whitelist file, add it!
-		if ${verbose}; then
-			echo -n "::: Adding ${1}to ${whitelist}..."
-		fi
-	echo "${1}" >> ${whitelist}
-	modifyHost=true
-		if ${verbose}; then
-			echo " done!"
-		fi
->>>>>>> 5d607252
 	else
 		if ${verbose}; then
 			echo "::: ${1} already exists in ${whitelist}, no need to add!"
@@ -134,7 +90,6 @@
 
 RemoveDomain() {
 
-<<<<<<< HEAD
   bool=false
   grep -Ex -q "$1" ${whitelist} || bool=true
   if ${bool}; then
@@ -150,90 +105,6 @@
 Reload() {
 	# Reload hosts file
 	pihole -g -sd
-=======
-	bool=false
-	grep -Ex -q "$1" ${whitelist} || bool=true
-	if ${bool}; then
-	#Domain is not in the whitelist file, no need to Remove
-		if ${verbose}; then
-			echo "::: ${1} is NOT whitelisted! No need to remove"
-		fi
-	else
-	#Domain is in the whitelist file, add to a temporary array and remove from whitelist file
-	#if $verbose; then
-	#echo "::: Un-whitelisting $dom..."
-	#fi
-	domToRemoveList=("${domToRemoveList[@]}" ${1})
-	modifyHost=true
-fi
-}
-
-ModifyHostFile() {
-	if ${addmode}; then
-	#remove domains in  from hosts file
-		if [[ -r ${whitelist} ]]; then
-			# Remove whitelist entries
-			numberOf=$(cat ${whitelist} | sed '/^\s*$/d' | wc -l)
-			plural=; [[ "${numberOf}" != "1" ]] && plural=s
-			echo ":::"
-			echo -n "::: Modifying HOSTS file to whitelist $numberOf domain${plural}..."
-			awk -F':' '{print $1}' ${whitelist} | while read -r line; do echo "${piholeIP} ${line}"; done > /etc/pihole/whitelist.tmp
-			awk -F':' '{print $1}' ${whitelist} | while read -r line; do echo "${piholeIPv6} ${line}"; done >> /etc/pihole/whitelist.tmp
-			echo "l" >> /etc/pihole/whitelist.tmp
-			grep -F -x -v -f ${piholeDir}/whitelist.tmp ${adList} > ${piholeDir}/gravity.tmp
-			rm ${adList}
-			mv ${piholeDir}/gravity.tmp ${adList}
-			rm ${piholeDir}/whitelist.tmp
-			echo " done!"
-
-		fi
-	else
-		#we need to add the removed domains to the hosts file
-		echo ":::"
-		echo "::: Modifying HOSTS file to un-whitelist domains..."
-		for rdom in "${domToRemoveList[@]}"; do
-			if grep -q "${rdom}" /etc/pihole/*.domains; then
-				echo ":::    AdLists contain ${rdom}, re-adding block"
-				if [[ -n ${piholeIPv6} ]]; then
-					echo -n ":::        Restoring block for ${rdom} on IPv4 and IPv6..."
-					echo "${rdom}" | awk -v ipv4addr="${piholeIP}" -v ipv6addr="${piholeIPv6}" '{sub(/\r$/,""); print ipv4addr" "$0"\n"ipv6addr" "$0}' >> ${adList}
-					echo " done!"
-				else
-					echo -n ":::        Restoring block for ${rdom} on IPv4..."
-					echo "${rdom}" | awk -v ipv4addr="${piholeIP}" '{sub(/\r$/,""); print ipv4addr" "$0}' >>${adList}
-					echo " done!"
-				fi
-			fi
-			echo -n ":::    Removing $rdom from $whitelist..."
-			echo "$rdom" | sed 's/\./\\./g' | xargs -I {} perl -i -ne'print unless /'{}'(?!.)/;' ${whitelist}
-			echo " done!"
-		done
-	fi
-}
-
-Reload() {
-	# Reload hosts file
-	echo ":::"
-	echo -n "::: Refresh lists in dnsmasq..."
-	dnsmasqPid=$(pidof dnsmasq)
-
-	if [[ ${dnsmasqPid} ]]; then
-		# service already running - reload config
-		if [ -x "$(command -v systemctl)" ]; then
-			systemctl restart dnsmasq
-		else
-			service dnsmasq restart
-		fi
-	else
-	# service not running, start it up
-		if [ -x "$(command -v systemctl)" ]; then
-			systemctl start dnsmasq
-		else
-			service dnsmasq start
-		fi
-	fi
-	echo " done!"
->>>>>>> 5d607252
 }
 
 DisplayWlist() {
@@ -248,18 +119,6 @@
 
 ###################################################
 
-<<<<<<< HEAD
-for var in "$@"
-do
-  case "$var" in
-    "-nr"| "--noreload"  ) reload=false;;
-    "-d" | "--delmode"   ) addmode=false;;
-    "-q" | "--quiet"     ) verbose=false;;
-    "-h" | "--help"      ) helpFunc;;
-    "-l" | "--list"      ) DisplayWlist;;
-    *                    ) HandleOther "$var";;
-  esac
-=======
 for var in "$@"; do
 	case "${var}" in
 		"-nr"| "--noreload"  ) reload=false;;
@@ -270,26 +129,10 @@
 		"-l" | "--list"      ) DisplayWlist;;
 		*                    ) HandleOther "${var}";;
 	esac
->>>>>>> 5d607252
 done
 
 PopWhitelistFile
 
-<<<<<<< HEAD
-=======
-if ${modifyHost} || ${force}; then
-	ModifyHostFile
-else
-	if ${verbose}; then
-		echo ":::"
-		echo "::: No changes need to be made"
-	fi
-	exit 1
-fi
-
->>>>>>> 5d607252
 if ${reload}; then
 	Reload
-fi
-
-
+fi