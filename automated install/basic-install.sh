--- conflicted
+++ resolved
@@ -150,29 +150,6 @@
 }
 
 is_repo() {
-<<<<<<< HEAD
-	# Use git to check if directory is currently under VCS
-	echo -n ":::    Checking $1 is a repo..."
-	cd "${1}" &> /dev/null || return 1
-	git status &> /dev/null && (echo " OK!"; true) || (echo " not found!"; false)
-}
-
-make_repo() {
-  # Remove the non-repod interface and clone the interface
-  echo -n ":::    Cloning $2 into $1..."
-  rm -rf "${1}"
-  git clone -q --depth 1 "${2}" "${1}" > /dev/null & spinner $!
-  echo " done!"
-}
-
-update_repo() {
-  # Pull the latest commits
-  echo -n ":::     Updating repo in $1..."
-  cd "${1}" || exit 1
-  git stash -q > /dev/null & spinner $!
-  git pull -q > /dev/null & spinner $!
-  echo " done!"
-=======
   # Use git to check if directory is currently under VCS, return the value
   local directory="${1}"
   git -C "${directory}" status --short &> /dev/null
@@ -197,7 +174,6 @@
 	git stash -q > /dev/null & spinner $!
 	git pull -q > /dev/null & spinner $!
 	echo " done!"
->>>>>>> a6cbd5a2
 }
 
 getGitFiles() {
