--- conflicted
+++ resolved
@@ -426,11 +426,6 @@
     fi
     # Clone the repo and return the return code from this command
     git clone -q --depth 20 "${remoteRepo}" "${directory}" &> /dev/null || return $?
-<<<<<<< HEAD
-=======
-    # Data in the repositories is public anyway so we can make it readable by everyone (+r to keep executable permission if already set by git)
-    chmod -R a+rX "${directory}"
->>>>>>> d18a8b1b
     # Move into the directory that was passed as an argument
     pushd "${directory}" &> /dev/null || return 1
     # Check current branch. If it is master, then reset to the latest available tag.
