#!/usr/bin/env bash
# Pi-hole: A black hole for Internet advertisements
# (c) 2015, 2016 by Jacob Salmela
# Network-wide ad blocking via your Raspberry Pi
# http://pi-hole.net
# Installs Pi-hole
#
# Pi-hole is free software: you can redistribute it and/or modify
# it under the terms of the GNU General Public License as published by
# the Free Software Foundation, either version 2 of the License, or
# (at your option) any later version.

# pi-hole.net/donate
#
# Install with this command (from your Pi):
#
# curl -L install.pi-hole.net | bash

set -e
######## VARIABLES #########
tmpLog=/tmp/pihole-install.log
instalLogLoc=/etc/pihole/install.log
setupVars=/etc/pihole/setupVars.conf

webInterfaceGitUrl="https://github.com/pi-hole/AdminLTE.git"
webInterfaceDir="/var/www/html/admin"
piholeGitUrl="https://github.com/pi-hole/pi-hole.git"
PI_HOLE_LOCAL_REPO="/etc/.pihole"
PI_HOLE_FILES=(chronometer list piholeDebug piholeLogFlush setupLCD update version)
useUpdateVars=false

IPV4_ADDRESS=""
IPV6_ADDRESS=""
QUERY_LOGGING=true

# Find the rows and columns will default to 80x24 is it can not be detected
screen_size=$(stty size 2>/dev/null || echo 24 80)
rows=$(echo $screen_size | awk '{print $1}')
columns=$(echo $screen_size | awk '{print $2}')

# Divide by two so the dialogs take up half of the screen, which looks nice.
r=$(( rows / 2 ))
c=$(( columns / 2 ))
# Unless the screen is tiny
r=$(( r < 20 ? 20 : r ))
c=$(( c < 70 ? 70 : c ))

######## Undocumented Flags. Shhh ########
skipSpaceCheck=false
reconfigure=false
runUnattended=false

######## FIRST CHECK ########
# Must be root to install
echo ":::"
if [[ ${EUID} -eq 0 ]]; then
  echo "::: You are root."
else
  echo "::: Script called with non-root privileges. The Pi-hole installs server packages and configures"
  echo "::: system networking, it requires elevated rights. Please check the contents of the script for"
  echo "::: any concerns with this requirement. Please be sure to download this script from a trusted source."
  echo ":::"
  echo "::: Detecting the presence of the sudo utility for continuation of this install..."

  if [ -x "$(command -v sudo)" ]; then
    echo "::: Utility sudo located."
    exec curl -sSL https://install.pi-hole.net | sudo bash "$@"
    exit $?
  else
    echo "::: sudo is needed for the Web interface to run pihole commands.  Please run this script as root and it will be automatically installed."
    exit 1
  fi
fi

# Compatibility

if [[ $(command -v apt-get) ]]; then
  #Debian Family
  #############################################
  PKG_MANAGER="apt-get"
  PKG_CACHE="/var/lib/apt/lists/"
  UPDATE_PKG_CACHE="${PKG_MANAGER} update"
  PKG_INSTALL="${PKG_MANAGER} --yes --no-install-recommends install"
  # grep -c will return 1 retVal on 0 matches, block this throwing the set -e with an OR TRUE
  PKG_COUNT="${PKG_MANAGER} -s -o Debug::NoLocking=true upgrade | grep -c ^Inst || true"
  # #########################################
  # fixes for dependancy differences
  # Debian 7 doesn't have iproute2 use iproute
  ${PKG_MANAGER} install --dry-run iproute2 > /dev/null 2>&1 && IPROUTE_PKG="iproute2" || IPROUTE_PKG="iproute"
  # Prefer the php metapackage if it's there, fall back on the php5 pacakges
  ${PKG_MANAGER} install --dry-run php > /dev/null 2>&1 && phpVer="php" || phpVer="php5"
  # #########################################
  INSTALLER_DEPS=(apt-utils debconf dhcpcd5 git whiptail)
  PIHOLE_DEPS=(bc cron curl dnsmasq dnsutils ${IPROUTE_PKG} iputils-ping lighttpd lsof netcat ${phpVer}-common ${phpVer}-cgi sudo unzip wget)
  LIGHTTPD_USER="www-data"
  LIGHTTPD_GROUP="www-data"
  LIGHTTPD_CFG="lighttpd.conf.debian"
  DNSMASQ_USER="dnsmasq"

elif [ $(command -v rpm) ]; then
  # Fedora Family
  if [ $(command -v dnf) ]; then
    PKG_MANAGER="dnf"
  else
    PKG_MANAGER="yum"
  fi
  PKG_CACHE="/var/cache/${PKG_MANAGER}"
  #Every yum/dnf call will autmomatically update the cache. No-op here, cach updates when
  #We get available package count.
  #Also a bare `dnf check-update will return 100 as a retval, blows up set -e
  UPDATE_PKG_CACHE=":"
  PKG_INSTALL="${PKG_MANAGER} install -y"
  PKG_COUNT="${PKG_MANAGER} check-update | egrep '(.i686|.x86|.noarch|.arm|.src)' | wc -l"
  INSTALLER_DEPS=(git iproute net-tools newt procps-ng)
  PIHOLE_DEPS=(bc bind-utils cronie curl dnsmasq findutils lighttpd lighttpd-fastcgi nmap-ncat php php-common php-cli sudo unzip wget)

  if ! grep -q 'Fedora' /etc/redhat-release; then
    PIHOLE_DEPS=("${PIHOLE_DEPS[@]}" "epel-release");
  fi
    LIGHTTPD_USER="lighttpd"
    LIGHTTPD_GROUP="lighttpd"
    LIGHTTPD_CFG="lighttpd.conf.fedora"
    DNSMASQ_USER="nobody"
else
  echo "OS distribution not supported"
  exit
fi

####### FUNCTIONS ##########
is_repo() {
  # Use git to check if directory is currently under VCS, return the value
  local directory="${1}"
  if [ -d $directory ]; then
    # git -C is not used here to support git versions older than 1.8.4
    curdir=$PWD; cd $directory; git status --short &> /dev/null; rc=$?; cd $curdir
    return $rc
  else
    # non-zero return code if directory does not exist OR is not a valid git repository
    return 1
  fi
}

make_repo() {
  local directory="${1}"
  local remoteRepo="${2}"
  # Remove the non-repod interface and clone the interface
  echo -n ":::    Cloning $remoteRepo into $directory..."
  rm -rf "${directory}"
  git clone -q --depth 1 "${remoteRepo}" "${directory}" &> /dev/null
  echo " done!"
}

update_repo() {
  local directory="${1}"
  # Pull the latest commits
  echo -n ":::    Updating repo in $1..."
  cd "${directory}" || exit 1
  git stash -q &> /dev/null
  git pull -q &> /dev/null
  echo " done!"
}

getGitFiles() {
  # Setup git repos for directory and repository passed
  # as arguments 1 and 2
  local directory="${1}"
  local remoteRepo="${2}"
  echo ":::"
  echo "::: Checking for existing repository..."
  if is_repo "${directory}"; then
    update_repo "${directory}"
  else
    make_repo "${directory}" "${remoteRepo}"
  fi
}

find_IPv4_information() {
  # Find IP used to route to outside world
  IPv4dev=$(ip route get 8.8.8.8 | awk '{for(i=1;i<=NF;i++)if($i~/dev/)print $(i+1)}')
  IPV4_ADDRESS=$(ip -o -f inet addr show dev "$IPv4dev" | awk '{print $4}' | awk 'END {print}')
  IPv4gw=$(ip route get 8.8.8.8 | awk '{print $3}')
}

get_available_interfaces() {
  # Get available interfaces. Consider only getting UP interfaces in the future, and leaving DOWN interfaces out of list.
  availableInterfaces=$(ip -o link | awk '{print $2}' | grep -v "lo" | cut -d':' -f1 | cut -d'@' -f1)
}

welcomeDialogs() {
  # Display the welcome dialog
  whiptail --msgbox --backtitle "Welcome" --title "Pi-hole automated installer" "\n\nThis installer will transform your device into a network-wide ad blocker!" ${r} ${c}

  # Support for a part-time dev
  whiptail --msgbox --backtitle "Plea" --title "Free and open source" "\n\nThe Pi-hole is free, but powered by your donations:  http://pi-hole.net/donate" ${r} ${c}

  # Explain the need for a static address
  whiptail --msgbox --backtitle "Initiating network interface" --title "Static IP Needed" "\n\nThe Pi-hole is a SERVER so it needs a STATIC IP ADDRESS to function properly.

In the next section, you can choose to use your current network settings (DHCP) or to manually edit them." ${r} ${c}
}

verifyFreeDiskSpace() {

  # 50MB is the minimum space needed (45MB install (includes web admin bootstrap/jquery libraries etc) + 5MB one day of logs.)
  # - Fourdee: Local ensures the variable is only created, and accessible within this function/void. Generally considered a "good" coding practice for non-global variables.
  echo "::: Verifying free disk space..."
  local required_free_kilobytes=51200
  local existing_free_kilobytes=$(df -Pk | grep -m1 '\/$' | awk '{print $4}')

  # - Unknown free disk space , not a integer
  if ! [[ "${existing_free_kilobytes}" =~ ^([0-9])+$ ]]; then
    echo "::: Unknown free disk space!"
    echo "::: We were unable to determine available free disk space on this system."
    echo "::: You may override this check and force the installation, however, it is not recommended"
    echo "::: To do so, pass the argument '--i_do_not_follow_recommendations' to the install script"
    echo "::: eg. curl -L https://install.pi-hole.net | bash /dev/stdin --i_do_not_follow_recommendations"
    exit 1
  # - Insufficient free disk space
  elif [[ ${existing_free_kilobytes} -lt ${required_free_kilobytes} ]]; then
    echo "::: Insufficient Disk Space!"
    echo "::: Your system appears to be low on disk space. pi-hole recommends a minimum of $required_free_kilobytes KiloBytes."
    echo "::: You only have ${existing_free_kilobytes} KiloBytes free."
    echo "::: If this is a new install you may need to expand your disk."
    echo "::: Try running 'sudo raspi-config', and choose the 'expand file system option'"
    echo "::: After rebooting, run this installation again. (curl -L https://install.pi-hole.net | bash)"

    echo "Insufficient free space, exiting..."
    exit 1
  fi
}


chooseInterface() {
  # Turn the available interfaces into an array so it can be used with a whiptail dialog
  local interfacesArray=()
  # Number of available interfaces
  local interfaceCount
  # Whiptail variable storage
  local chooseInterfaceCmd
  # Temporary Whiptail options storage
  local chooseInterfaceOptions
  # Loop sentinel variable
  local firstLoop=1

  while read -r line; do
    mode="OFF"
    if [[ ${firstLoop} -eq 1 ]]; then
      firstLoop=0
      mode="ON"
    fi
    interfacesArray+=("${line}" "available" "${mode}")
  done <<< "${availableInterfaces}"

  # Find out how many interfaces are available to choose from
  interfaceCount=$(echo "${availableInterfaces}" | wc -l)
  chooseInterfaceCmd=(whiptail --separate-output --radiolist "Choose An Interface (press space to select)" ${r} ${c} ${interfaceCount})
  chooseInterfaceOptions=$("${chooseInterfaceCmd[@]}" "${interfacesArray[@]}" 2>&1 >/dev/tty)
  if [[ $? = 0 ]]; then
    for desiredInterface in ${chooseInterfaceOptions}; do
      PIHOLE_INTERFACE=${desiredInterface}
      echo "::: Using interface: $PIHOLE_INTERFACE"
    done
  else
    echo "::: Cancel selected, exiting...."
    exit 1
  fi
}

useIPv6dialog() {
  # Show the IPv6 address used for blocking
  IPV6_ADDRESS=$(ip -6 route get 2001:4860:4860::8888 | awk -F " " '{ for(i=1;i<=NF;i++) if ($i == "src") print $(i+1) }')
  whiptail --msgbox --backtitle "IPv6..." --title "IPv6 Supported" "$IPV6_ADDRESS will be used to block ads." ${r} ${c}
}


use4andor6() {
  local useIPv4
  local useIPv6
  # Let use select IPv4 and/or IPv6
  cmd=(whiptail --separate-output --checklist "Select Protocols (press space to select)" ${r} ${c} 2)
  options=(IPv4 "Block ads over IPv4" on
  IPv6 "Block ads over IPv6" on)
  choices=$("${cmd[@]}" "${options[@]}" 2>&1 >/dev/tty)
  if [[ $? = 0 ]];then
    for choice in ${choices}
    do
      case ${choice} in
      IPv4  )   useIPv4=true;;
      IPv6  )   useIPv6=true;;
      esac
    done
    if [[ ${useIPv4} ]]; then
      find_IPv4_information
      getStaticIPv4Settings
      setStaticIPv4
    fi
    if [[ ${useIPv6} ]]; then
      useIPv6dialog
    fi
      echo "::: IPv4 address: ${IPV4_ADDRESS}"
      echo "::: IPv6 address: ${IPV6_ADDRESS}"
    if [ ! ${useIPv4} ] && [ ! ${useIPv6} ]; then
      echo "::: Cannot continue, neither IPv4 or IPv6 selected"
      echo "::: Exiting"
      exit 1
    fi
  else
    echo "::: Cancel selected. Exiting..."
    exit 1
  fi
}

getStaticIPv4Settings() {
  # Ask if the user wants to use DHCP settings as their static IP
  if (whiptail --backtitle "Calibrating network interface" --title "Static IP Address" --yesno "Do you want to use your current network settings as a static address?
          IP address:    ${IPV4_ADDRESS}
          Gateway:       ${IPv4gw}" ${r} ${c}); then
    # If they choose yes, let the user know that the IP address will not be available via DHCP and may cause a conflict.
    whiptail --msgbox --backtitle "IP information" --title "FYI: IP Conflict" "It is possible your router could still try to assign this IP to a device, which would cause a conflict.  But in most cases the router is smart enough to not do that.
If you are worried, either manually set the address, or modify the DHCP reservation pool so it does not include the IP you want.
It is also possible to use a DHCP reservation, but if you are going to do that, you might as well set a static address." ${r} ${c}
    # Nothing else to do since the variables are already set above
  else
    # Otherwise, we need to ask the user to input their desired settings.
    # Start by getting the IPv4 address (pre-filling it with info gathered from DHCP)
    # Start a loop to let the user enter their information with the chance to go back and edit it if necessary
    until [[ ${ipSettingsCorrect} = True ]]; do
      # Ask for the IPv4 address
      IPV4_ADDRESS=$(whiptail --backtitle "Calibrating network interface" --title "IPv4 address" --inputbox "Enter your desired IPv4 address" ${r} ${c} "${IPV4_ADDRESS}" 3>&1 1>&2 2>&3)
      if [[ $? = 0 ]]; then
      echo "::: Your static IPv4 address:    ${IPV4_ADDRESS}"
      # Ask for the gateway
      IPv4gw=$(whiptail --backtitle "Calibrating network interface" --title "IPv4 gateway (router)" --inputbox "Enter your desired IPv4 default gateway" ${r} ${c} "${IPv4gw}" 3>&1 1>&2 2>&3)
      if [[ $? = 0 ]]; then
        echo "::: Your static IPv4 gateway:    ${IPv4gw}"
        # Give the user a chance to review their settings before moving on
        if (whiptail --backtitle "Calibrating network interface" --title "Static IP Address" --yesno "Are these settings correct?
          IP address:    ${IPV4_ADDRESS}
          Gateway:       ${IPv4gw}" ${r} ${c}); then
          # After that's done, the loop ends and we move on
          ipSettingsCorrect=True
        else
          # If the settings are wrong, the loop continues
          ipSettingsCorrect=False
        fi
      else
        # Cancelling gateway settings window
        ipSettingsCorrect=False
        echo "::: Cancel selected. Exiting..."
        exit 1
      fi
    else
      # Cancelling IPv4 settings window
      ipSettingsCorrect=False
      echo "::: Cancel selected. Exiting..."
      exit 1
    fi
    done
    # End the if statement for DHCP vs. static
  fi
}

setDHCPCD() {
  # Append these lines to dhcpcd.conf to enable a static IP
  echo "## interface ${PIHOLE_INTERFACE}
  static ip_address=${IPV4_ADDRESS}
  static routers=${IPv4gw}
  static domain_name_servers=${IPv4gw}" | tee -a /etc/dhcpcd.conf >/dev/null
}

setStaticIPv4() {
  local IFCFG_FILE
  local IPADDR
  local CIDR
  if [[ -f /etc/dhcpcd.conf ]]; then
    # Debian Family
    if grep -q "${IPV4_ADDRESS}" /etc/dhcpcd.conf; then
      echo "::: Static IP already configured"
    else
      setDHCPCD
      ip addr replace dev "${PIHOLE_INTERFACE}" "${IPV4_ADDRESS}"
      echo ":::"
      echo "::: Setting IP to ${IPV4_ADDRESS}.  You may need to restart after the install is complete."
      echo ":::"
    fi
  elif [[ -f /etc/sysconfig/network-scripts/ifcfg-${PIHOLE_INTERFACE} ]];then
    # Fedora Family
    IFCFG_FILE=/etc/sysconfig/network-scripts/ifcfg-${PIHOLE_INTERFACE}
    if grep -q "${IPV4_ADDRESS}" "${IFCFG_FILE}"; then
      echo "::: Static IP already configured"
    else
      IPADDR=$(echo "${IPV4_ADDRESS}" | cut -f1 -d/)
      CIDR=$(echo "${IPV4_ADDRESS}" | cut -f2 -d/)
      # Backup existing interface configuration:
      cp "${IFCFG_FILE}" "${IFCFG_FILE}".pihole.orig
      # Build Interface configuration file:
      {
        echo "# Configured via Pi-Hole installer"
        echo "DEVICE=$PIHOLE_INTERFACE"
        echo "BOOTPROTO=none"
        echo "ONBOOT=yes"
        echo "IPADDR=$IPADDR"
        echo "PREFIX=$CIDR"
        echo "GATEWAY=$IPv4gw"
        echo "DNS1=$PIHOLE_DNS_1"
        echo "DNS2=$PIHOLE_DNS_2"
        echo "USERCTL=no"
      }> "${IFCFG_FILE}"
      ip addr replace dev "${PIHOLE_INTERFACE}" "${IPV4_ADDRESS}"
      if [ -x "$(command -v nmcli)" ];then
        # Tell NetworkManager to read our new sysconfig file
        nmcli con load "${IFCFG_FILE}" > /dev/null
      fi
      echo ":::"
      echo "::: Setting IP to ${IPV4_ADDRESS}.  You may need to restart after the install is complete."
      echo ":::"
    fi
  else
    echo "::: Warning: Unable to locate configuration file to set static IPv4 address!"
    exit 1
  fi
}

valid_ip() {
  local ip=${1}
  local stat=1

  if [[ ${ip} =~ ^[0-9]{1,3}\.[0-9]{1,3}\.[0-9]{1,3}\.[0-9]{1,3}$ ]]; then
    OIFS=$IFS
    IFS='.'
    ip=(${ip})
    IFS=${OIFS}
    [[ ${ip[0]} -le 255 && ${ip[1]} -le 255 \
    && ${ip[2]} -le 255 && ${ip[3]} -le 255 ]]
    stat=$?
  fi
  return ${stat}
}

setDNS() {
  DNSChooseCmd=(whiptail --separate-output --radiolist "Select Upstream DNS Provider. To use your own, select Custom." ${r} ${c} 6)
  DNSChooseOptions=(Google "" on
      OpenDNS "" off
      Level3 "" off
      Norton "" off
      Comodo "" off
      Custom "" off)
  DNSchoices=$("${DNSChooseCmd[@]}" "${DNSChooseOptions[@]}" 2>&1 >/dev/tty)
  if [[ $? = 0 ]];then
    case ${DNSchoices} in
      Google)
        echo "::: Using Google DNS servers."
        PIHOLE_DNS_1="8.8.8.8"
        PIHOLE_DNS_2="8.8.4.4"
        ;;
      OpenDNS)
        echo "::: Using OpenDNS servers."
        PIHOLE_DNS_1="208.67.222.222"
        PIHOLE_DNS_2="208.67.220.220"
        ;;
      Level3)
        echo "::: Using Level3 servers."
        PIHOLE_DNS_1="4.2.2.1"
        PIHOLE_DNS_2="4.2.2.2"
        ;;
      Norton)
        echo "::: Using Norton ConnectSafe servers."
        PIHOLE_DNS_1="199.85.126.10"
        PIHOLE_DNS_2="199.85.127.10"
        ;;
      Comodo)
        echo "::: Using Comodo Secure servers."
        PIHOLE_DNS_1="8.26.56.26"
        PIHOLE_DNS_2="8.20.247.20"
        ;;
      Custom)
        until [[ ${DNSSettingsCorrect} = True ]]; do
        strInvalid="Invalid"
        if [ ! ${PIHOLE_DNS_1} ]; then
          if [ ! ${PIHOLE_DNS_2} ]; then
            prePopulate=""
          else
            prePopulate=", ${PIHOLE_DNS_2}"
          fi
        elif  [ ${PIHOLE_DNS_1} ] && [ ! ${PIHOLE_DNS_2} ]; then
          prePopulate="${PIHOLE_DNS_1}"
        elif [ ${PIHOLE_DNS_1} ] && [ ${PIHOLE_DNS_2} ]; then
          prePopulate="${PIHOLE_DNS_1}, ${PIHOLE_DNS_2}"
        fi

        piholeDNS=$(whiptail --backtitle "Specify Upstream DNS Provider(s)"  --inputbox "Enter your desired upstream DNS provider(s), seperated by a comma.\n\nFor example '8.8.8.8, 8.8.4.4'" ${r} ${c} "${prePopulate}" 3>&1 1>&2 2>&3)

        if [[ $? = 0 ]]; then
          PIHOLE_DNS_1=$(echo "${piholeDNS}" | sed 's/[, \t]\+/,/g' | awk -F, '{print$1}')
          PIHOLE_DNS_2=$(echo "${piholeDNS}" | sed 's/[, \t]\+/,/g' | awk -F, '{print$2}')
          if ! valid_ip "${PIHOLE_DNS_1}" || [ ! "${PIHOLE_DNS_1}" ]; then
            PIHOLE_DNS_1=${strInvalid}
          fi
          if ! valid_ip "${PIHOLE_DNS_2}" && [ "${PIHOLE_DNS_2}" ]; then
            PIHOLE_DNS_2=${strInvalid}
          fi
        else
          echo "::: Cancel selected, exiting...."
          exit 1
        fi
        if [[ ${PIHOLE_DNS_1} == "${strInvalid}" ]] || [[ ${PIHOLE_DNS_2} == "${strInvalid}" ]]; then
          whiptail --msgbox --backtitle "Invalid IP" --title "Invalid IP" "One or both entered IP addresses were invalid. Please try again.\n\n    DNS Server 1:   $PIHOLE_DNS_1\n    DNS Server 2:   ${PIHOLE_DNS_2}" ${r} ${c}
          if [[ ${PIHOLE_DNS_1} == "${strInvalid}" ]]; then
            PIHOLE_DNS_1=""
          fi
          if [[ ${PIHOLE_DNS_2} == "${strInvalid}" ]]; then
            PIHOLE_DNS_2=""
          fi
          DNSSettingsCorrect=False
        else
          if (whiptail --backtitle "Specify Upstream DNS Provider(s)" --title "Upstream DNS Provider(s)" --yesno "Are these settings correct?\n    DNS Server 1:   $PIHOLE_DNS_1\n    DNS Server 2:   ${PIHOLE_DNS_2}" ${r} ${c}); then
          DNSSettingsCorrect=True
        else
        # If the settings are wrong, the loop continues
          DNSSettingsCorrect=False
          fi
        fi
        done
        ;;
    esac
  else
    echo "::: Cancel selected. Exiting..."
    exit 1
  fi
}

setLogging() {
  local LogToggleCommand
  local LogChooseOptions
  local LogChoices

  LogToggleCommand=(whiptail --separate-output --radiolist "Do you want to log queries?\n (Disabling will render graphs on the Admin page useless):" ${r} ${c} 6)
  LogChooseOptions=("On (Reccomended)" "" on
      Off "" off)
  LogChoices=$("${LogToggleCommand[@]}" "${LogChooseOptions[@]}" 2>&1 >/dev/tty) || (echo "::: Cancel selected. Exiting..." && exit 1)
    case ${LogChoices} in
      "On (Recommended)")
        echo "::: Logging On."
        QUERY_LOGGING=true
        ;;
      Off)
        echo "::: Logging Off."
        QUERY_LOGGING=false
        ;;
    esac
}


version_check_dnsmasq() {
  # Check if /etc/dnsmasq.conf is from pihole.  If so replace with an original and install new in .d directory
  local dnsmasq_conf="/etc/dnsmasq.conf"
  local dnsmasq_conf_orig="/etc/dnsmasq.conf.orig"
  local dnsmasq_pihole_id_string="addn-hosts=/etc/pihole/gravity.list"
  local dnsmasq_original_config="/etc/.pihole/advanced/dnsmasq.conf.original"
  local dnsmasq_pihole_01_snippet="/etc/.pihole/advanced/01-pihole.conf"
  local dnsmasq_pihole_01_location="/etc/dnsmasq.d/01-pihole.conf"

  if [ -f ${dnsmasq_conf} ]; then
    echo -n ":::    Existing dnsmasq.conf found..."
    if grep -q ${dnsmasq_pihole_id_string} ${dnsmasq_conf}; then
      echo " it is from a previous pi-hole install."
      echo -n ":::    Backing up dnsmasq.conf to dnsmasq.conf.orig..."
      mv -f ${dnsmasq_conf} ${dnsmasq_conf_orig}
      echo " done."
      echo -n ":::    Restoring default dnsmasq.conf..."
      cp ${dnsmasq_original_config} ${dnsmasq_conf}
      echo " done."
    else
      echo " it is not a pi-hole file, leaving alone!"
    fi
  else
    echo -n ":::    No dnsmasq.conf found.. restoring default dnsmasq.conf..."
    cp ${dnsmasq_original_config} ${dnsmasq_conf}
    echo " done."
  fi

  echo -n ":::    Copying 01-pihole.conf to /etc/dnsmasq.d/01-pihole.conf..."
  cp ${dnsmasq_pihole_01_snippet} ${dnsmasq_pihole_01_location}
  echo " done."
  sed -i "s/@INT@/$PIHOLE_INTERFACE/" ${dnsmasq_pihole_01_location}
  if [[ "${PIHOLE_DNS_1}" != "" ]]; then
    sed -i "s/@DNS1@/$PIHOLE_DNS_1/" ${dnsmasq_pihole_01_location}
  else
    sed -i '/^server=@DNS1@/d' ${dnsmasq_pihole_01_location}
  fi
  if [[ "${PIHOLE_DNS_2}" != "" ]]; then
    sed -i "s/@DNS2@/$PIHOLE_DNS_2/" ${dnsmasq_pihole_01_location}
  else
    sed -i '/^server=@DNS2@/d' ${dnsmasq_pihole_01_location}
  fi

  sed -i 's/^#conf-dir=\/etc\/dnsmasq.d$/conf-dir=\/etc\/dnsmasq.d/' ${dnsmasq_conf}

  if [[ "${QUERY_LOGGING}" == false ]] ; then
        #Disable Logging
        sed -i 's/^log-queries/#log-queries/' ${dnsmasq_pihole_01_location}
    else
        #Enable Logging
        sed -i 's/^#log-queries/log-queries/' ${dnsmasq_pihole_01_location}
    fi
}

clean_existing() {
  # Clean an exiting installation to prepare for upgrade/reinstall
  # ${1} Directory to clean; ${2} Array of files to remove
  local clean_directory="${1}"
  local old_files=${2}

  for script in "${old_files[@]}"; do
    rm -f "${clean_directory}${script}.sh"
  done
}

installScripts() {
  # Install the scripts from repository to their various locations
  readonly install_dir="/opt/pihole/"

  echo ":::"
  echo -n "::: Installing scripts from ${PI_HOLE_LOCAL_REPO}..."

  # Clear out script files from Pi-hole scripts directory.
  clean_existing "${install_dir}" "${PI_HOLE_FILES}"

  # Install files from local core repository
  if is_repo "${PI_HOLE_LOCAL_REPO}"; then
    cd "${PI_HOLE_LOCAL_REPO}"
    install -o "${USER}" -Dm755 -d /opt/pihole
    install -o "${USER}" -Dm755 -t /opt/pihole/ gravity.sh
    install -o "${USER}" -Dm755 -t /opt/pihole/ ./advanced/Scripts/*.sh
    install -o "${USER}" -Dm755 -t /opt/pihole/ ./automated\ install/uninstall.sh
    install -o "${USER}" -Dm755 -t /usr/local/bin/ pihole
    install -Dm644 ./advanced/bash-completion/pihole /etc/bash_completion.d/pihole
    echo " done."
  else
    echo " *** ERROR: Local repo ${core_repo} not found, exiting."
    exit 1
  fi
}

installConfigs() {
  # Install the configs from /etc/.pihole to their various locations
  echo ":::"
  echo "::: Installing configs..."
  version_check_dnsmasq
  if [ ! -d "/etc/lighttpd" ]; then
    mkdir /etc/lighttpd
    chown "${USER}":root /etc/lighttpd
  elif [ -f "/etc/lighttpd/lighttpd.conf" ]; then
    mv /etc/lighttpd/lighttpd.conf /etc/lighttpd/lighttpd.conf.orig
  fi
  cp /etc/.pihole/advanced/${LIGHTTPD_CFG} /etc/lighttpd/lighttpd.conf
  mkdir -p /var/run/lighttpd
  chown ${LIGHTTPD_USER}:${LIGHTTPD_GROUP} /var/run/lighttpd
  mkdir -p /var/cache/lighttpd/compress
  chown ${LIGHTTPD_USER}:${LIGHTTPD_GROUP} /var/cache/lighttpd/compress
  mkdir -p /var/cache/lighttpd/uploads
  chown ${LIGHTTPD_USER}:${LIGHTTPD_GROUP} /var/cache/lighttpd/uploads
}

stop_service() {
  # Stop service passed in as argument.
  # Can softfail, as process may not be installed when this is called
  echo ":::"
  echo -n "::: Stopping ${1} service..."
  if [ -x "$(command -v systemctl)" ]; then
    systemctl stop "${1}" &> /dev/null || true
  else
    service "${1}" stop &> /dev/null || true
  fi
  echo " done."
}

start_service() {
  # Start/Restart service passed in as argument
  # This should not fail, it's an error if it does
  echo ":::"
  echo -n "::: Starting ${1} service..."
  if [ -x "$(command -v systemctl)" ]; then
    systemctl restart "${1}" &> /dev/null
  else
    service "${1}" restart &> /dev/null
  fi
  echo " done."
}

enable_service() {
  # Enable service so that it will start with next reboot
  echo ":::"
  echo -n "::: Enabling ${1} service to start on reboot..."
  if [ -x "$(command -v systemctl)" ]; then
    systemctl enable "${1}" &> /dev/null
  else
    update-rc.d "${1}" defaults &> /dev/null
  fi
  echo " done."
}

update_pacakge_cache() {
  #Running apt-get update/upgrade with minimal output can cause some issues with
  #requiring user input (e.g password for phpmyadmin see #218)

  #Check to see if apt-get update has already been run today
  #it needs to have been run at least once on new installs!
  timestamp=$(stat -c %Y ${PKG_CACHE})
  timestampAsDate=$(date -d @"${timestamp}" "+%b %e")
  today=$(date "+%b %e")

  if [ ! "${today}" == "${timestampAsDate}" ]; then
    #update package lists
    echo ":::"
    echo -n "::: ${PKG_MANAGER} update has not been run today. Running now..."
    ${UPDATE_PKG_CACHE}
    echo " done!"
  fi
}

notify_package_updates_available() {
  # Let user know if they have outdated packages on their system and
  # advise them to run a package update at soonest possible.
  echo ":::"
  echo -n "::: Checking ${PKG_MANAGER} for upgraded packages...."
  updatesToInstall=$(eval "${PKG_COUNT}")
  echo " done!"
  echo ":::"
  if [[ ${updatesToInstall} -eq "0" ]]; then
    echo "::: Your system is up to date! Continuing with Pi-hole installation..."
  else
    echo "::: There are ${updatesToInstall} updates available for your system!"
    echo "::: We recommend you update your OS after installing Pi-Hole! "
    echo ":::"
  fi
}

install_dependent_packages() {
  # Install packages passed in via argument array
  # No spinner - conflicts with set -e
  declare -a argArray1=("${!1}")
  declare -a installArray

  # Debian based package install - debconf will download the entire package list
  # so we just create an array of packages not currently installed to cut down on the
  # amount of download traffic.
  # NOTE: We may be able to use this installArray in the future to create a list of package that were
  # installed by us, and remove only the installed packages, and not the entire list.
  if command -v debconf-apt-progress &> /dev/null; then
    for i in "${argArray1[@]}"; do
      echo -n ":::    Checking for $i..."
      if dpkg-query -W -f='${Status}' "${i}" 2>/dev/null | grep "ok installed" &> /dev/null; then
        echo " installed!"
      else
        echo " added to install list!"
        installArray+=("${i}")
      fi
    done
      debconf-apt-progress -- ${PKG_INSTALL} "${installArray[@]}"
      return 0
  fi

  #Fedora/CentOS
  for i in "${argArray1[@]}"; do
    echo -n ":::    Checking for $i..."
    if ${PKG_MANAGER} -q list installed "${i}" &> /dev/null; then
      echo " installed!"
    else
      echo " added to install list!"
      installArray+=("${i}")
    fi
  done
    ${PKG_INSTALL} "${installArray[@]}" &> /dev/null
    return 0
}

CreateLogFile() {
  # Create logfiles if necessary
  echo ":::"
  echo -n "::: Creating log file and changing owner to dnsmasq..."
  if [ ! -f /var/log/pihole.log ]; then
    touch /var/log/pihole.log
    chmod 644 /var/log/pihole.log
    chown "${DNSMASQ_USER}":root /var/log/pihole.log
    echo " done!"
  else
    echo " already exists!"
  fi
}

installPiholeWeb() {
  # Install the web interface
  echo ":::"
  echo "::: Installing pihole custom index page..."
  if [ -d "/var/www/html/pihole" ]; then
    if [ -f "/var/www/html/pihole/index.html" ]; then
      echo ":::     Existing index.html detected, not overwriting"
    else
      echo -n ":::     index.html missing, replacing... "
      cp /etc/.pihole/advanced/index.html /var/www/html/pihole/
      echo " done!"
    fi

    if [ -f "/var/www/html/pihole/index.js" ]; then
      echo ":::     Existing index.js detected, not overwriting"
    else
      echo -n ":::     index.js missing, replacing... "
      cp /etc/.pihole/advanced/index.js /var/www/html/pihole/
      echo " done!"
    fi

  else
    mkdir /var/www/html/pihole
    if [ -f /var/www/html/index.lighttpd.html ]; then
      mv /var/www/html/index.lighttpd.html /var/www/html/index.lighttpd.orig
    else
      printf "\n:::\tNo default index.lighttpd.html file found... not backing up"
    fi
    cp /etc/.pihole/advanced/index.* /var/www/html/pihole/.
    echo " done!"
  fi
  # Install Sudoer file
  echo ":::"
  echo -n "::: Installing sudoer file..."
  mkdir -p /etc/sudoers.d/
  cp /etc/.pihole/advanced/pihole.sudo /etc/sudoers.d/pihole
  # Add lighttpd user (OS dependent) to sudoers file
  echo "${LIGHTTPD_USER} ALL=NOPASSWD: /usr/local/bin/pihole" >> /etc/sudoers.d/pihole

  if [[ "$LIGHTTPD_USER" == "lighttpd" ]]; then
    # Allow executing pihole via sudo with Fedora
    # Usually /usr/local/bin is not permitted as directory for sudoable programms
    echo "Defaults secure_path = /sbin:/bin:/usr/sbin:/usr/bin:/usr/local/bin" >> /etc/sudoers.d/pihole
  fi

  chmod 0440 /etc/sudoers.d/pihole
  echo " done!"
}

installCron() {
  # Install the cron job
  echo ":::"
  echo -n "::: Installing latest Cron script..."
  cp /etc/.pihole/advanced/pihole.cron /etc/cron.d/pihole
  echo " done!"
}

runGravity() {
  # Run gravity.sh to build blacklists
  echo ":::"
  echo "::: Preparing to run gravity.sh to refresh hosts..."
  if ls /etc/pihole/list* 1> /dev/null 2>&1; then
    echo "::: Cleaning up previous install (preserving whitelist/blacklist)"
    rm /etc/pihole/list.*
  fi
  # Test if /etc/pihole/adlists.default exists
  if [[ ! -e /etc/pihole/adlists.default ]]; then
    cp /etc/.pihole/adlists.default /etc/pihole/adlists.default
  fi
  echo "::: Running gravity.sh"
  { /opt/pihole/gravity.sh; }
}

create_pihole_user() {
  # Check if user pihole exists and create if not
  echo "::: Checking if user 'pihole' exists..."
  id -u pihole &> /dev/null && echo "::: User 'pihole' already exists" || (echo "::: User 'pihole' doesn't exist. Creating..." && useradd -r -s /usr/sbin/nologin pihole)
}

configureFirewall() {
  # Allow HTTP and DNS traffic
  if [ -x "$(command -v firewall-cmd)" ]; then
    firewall-cmd --state &> /dev/null && ( echo "::: Configuring firewalld for httpd and dnsmasq.." && firewall-cmd --permanent --add-port=80/tcp && firewall-cmd --permanent --add-port=53/tcp \
    && firewall-cmd --permanent --add-port=53/udp && firewall-cmd --reload) || echo "::: FirewallD not enabled"
  elif [ -x "$(command -v iptables)" ]; then
    echo "::: Configuring iptables for httpd and dnsmasq.."
    iptables -A INPUT -p tcp -m tcp --dport 80 -j ACCEPT
    iptables -A INPUT -p tcp -m tcp --dport 53 -j ACCEPT
    iptables -A INPUT -p udp -m udp --dport 53 -j ACCEPT
  else
    echo "::: No firewall detected.. skipping firewall configuration."
  fi
}

finalExports() {
  # Update variables in setupVars.conf file
  if [ -e "${setupVars}" ]; then
    sed -i.update.bak '/PIHOLE_INTERFACE/d;/IPV4_ADDRESS/d;/IPV6_ADDRESS/d;/PIHOLE_DNS_1/d;/PIHOLE_DNS_2/d;/QUERY_LOGGING/d;' "${setupVars}"
  fi
    {
  echo "PIHOLE_INTERFACE=${PIHOLE_INTERFACE}"
  echo "IPV4_ADDRESS=${IPV4_ADDRESS}"
  echo "IPV6_ADDRESS=${IPV6_ADDRESS}"
  echo "PIHOLE_DNS_1=${PIHOLE_DNS_1}"
  echo "PIHOLE_DNS_2=${PIHOLE_DNS_2}"
  echo "QUERY_LOGGING=${QUERY_LOGGING}"
    }>> "${setupVars}"
}

installPihole() {
  # Install base files and web interface
  create_pihole_user
  if [ ! -d "/var/www/html" ]; then
    mkdir -p /var/www/html
  fi
  chown ${LIGHTTPD_USER}:${LIGHTTPD_GROUP} /var/www/html
  chmod 775 /var/www/html
  usermod -a -G ${LIGHTTPD_GROUP} pihole
  if [ -x "$(command -v lighty-enable-mod)" ]; then
    lighty-enable-mod fastcgi fastcgi-php > /dev/null || true
  else
    printf "\n:::\tWarning: 'lighty-enable-mod' utility not found. Please ensure fastcgi is enabled if you experience issues.\n"
  fi
  installScripts
  installConfigs
  CreateLogFile
  installPiholeWeb
  installCron
  configureFirewall
  finalExports
  runGravity
}

accountForRefactor() {
  # At some point in the future this list can be pruned, for now we'll need it to ensure updates don't break.

  # Refactoring of install script has changed the name of a couple of variables. Sort them out here.

  sed -i 's/piholeInterface/PIHOLE_INTERFACE/g' ${setupVars}
  sed -i 's/IPv4_address/IPV4_ADDRESS/g' ${setupVars}
  sed -i 's/IPv4addr/IPV4_ADDRESS/g' ${setupVars}
  sed -i 's/IPv6_address/IPV6_ADDRESS/g' ${setupVars}
  sed -i 's/piholeIPv6/IPV6_ADDRESS/g' ${setupVars}
  sed -i 's/piholeDNS1/PIHOLE_DNS_1/g' ${setupVars}
  sed -i 's/piholeDNS2/PIHOLE_DNS_2/g' ${setupVars}

}

updatePihole() {
  accountForRefactor
  # Source ${setupVars} for use in the rest of the functions.
  . ${setupVars}
  # Install base files and web interface
  installScripts
  installConfigs
  CreateLogFile
  installPiholeWeb
  installCron
  configureFirewall
  finalExports #re-export setupVars.conf to account for any new vars added in new versions
  runGravity
}



checkSelinux() {
  if [ -x "$(command -v getenforce)" ]; then
<<<<<<< HEAD
    printf "\n::: SELinux Detected\n"
    printf ":::\tChecking for SELinux policy development packages..."
    install_dependent_packages "selinux-policy-devel" > /dev/null
    echo " installed!"
    printf ":::\tEnabling httpd server side includes (SSI).. "
    setsebool -P httpd_ssi_exec on &> /dev/null && echo "Success" || echo "SELinux not enabled"
    printf "\n:::\tCompiling Pi-Hole SELinux policy..\n"
    if ! [ -x "$(command -v systemctl)" ]; then
      sed -i.bak '/systemd/d' /etc/.pihole/advanced/selinux/pihole.te
=======
    echo ":::"
    echo -n "::: SELinux Support Detected... Mode: "
    enforceMode=$(getenforce)
    echo "${enforceMode}"
    if [[ "${enforceMode}" == "Enforcing" ]]; then
      if (whiptail --title "SELinux Enforcing Detected" --yesno "SELinux is being Enforced on your system!\n\nPi-hole currently does not support SELinux, but you may still continue with the installation.\n\nNote: Admin UI Will not function fully without setting your policies correctly\n\nContinue installing Pi-hole?" ${r} ${c}); then
          echo ":::"
          echo "::: Continuing installation with SELinux Enforcing."
          echo "::: Please refer to official SELinux documentation to create a custom policy."
      else
          echo ":::"
          echo "::: Not continuing install after SELinux Enforcing detected."
          exit 1
      fi
>>>>>>> ffd31d83
    fi
  fi
}

displayFinalMessage() {
  if (( ${#1} > 0 )) ; then
  # Final completion message to user
  whiptail --msgbox --backtitle "Make it so." --title "Installation Complete!" "Configure your devices to use the Pi-hole as their DNS server using:

IPv4:	${IPV4_ADDRESS%/*}
IPv6:	${IPV6_ADDRESS}

If you set a new IP address, you should restart the Pi.

The install log is in /etc/pihole.
View the web interface at http://pi.hole/admin or http://${IPV4_ADDRESS%/*}/admin
The currently set password is ${1}" ${r} ${c}
  else
  whiptail --msgbox --backtitle "Make it so." --title "Installation Complete!" "Configure your devices to use the Pi-hole as their DNS server using:

IPv4:	${IPV4_ADDRESS%/*}
IPv6:	${IPV6_ADDRESS}

If you set a new IP address, you should restart the Pi.

The install log is in /etc/pihole.
View the web interface at http://pi.hole/admin or http://${IPV4_ADDRESS%/*}/admin" ${r} ${c}
  fi
}

update_dialogs() {
  # reconfigure
  if [ "${reconfigure}" = true ]; then
    opt1a="Repair"
    opt1b="This will retain existing settings"
    strAdd="You will remain on the same version"
  else
    opt1a="Update"
    opt1b="This will retain existing settings."
    strAdd="You will be updated to the latest version."
  fi
  opt2a="Reconfigure"
  opt2b="This will allow you to enter new settings"

  UpdateCmd=$(whiptail --title "Existing Install Detected!" --menu "\n\nWe have detected an existing install.\n\nPlease choose from the following options: \n($strAdd)" ${r} ${c} 2 \
  "${opt1a}"  "${opt1b}" \
  "${opt2a}"  "${opt2b}" 3>&2 2>&1 1>&3)

  if [[ $? = 0 ]];then
    case ${UpdateCmd} in
      ${opt1a})
        echo "::: ${opt1a} option selected."
        useUpdateVars=true
        ;;
      ${opt2a})
        echo "::: ${opt2a} option selected"
        useUpdateVars=false
        ;;
    esac
  else
    echo "::: Cancel selected. Exiting..."
    exit 1
  fi
}

main() {

  # Check arguments for the undocumented flags
  for var in "$@"; do
    case "$var" in
      "--reconfigure"  ) reconfigure=true;;
      "--i_do_not_follow_recommendations"   ) skipSpaceCheck=false;;
      "--unattended"     ) runUnattended=true;;
    esac
  done

  if [[ -f ${setupVars} ]]; then
    if [[ "${runUnattended}" == true ]]; then
      echo "::: --unattended passed to install script, no whiptail dialogs will be displayed"
      useUpdateVars=true
    else
      update_dialogs
    fi
  fi

  # Start the installer
  # Verify there is enough disk space for the install
  if [[ "${skipSpaceCheck}" == true ]]; then
    echo "::: --i_do_not_follow_recommendations passed to script, skipping free disk space verification!"
  else
    verifyFreeDiskSpace
  fi

  # Update package cache
  update_pacakge_cache

  # Notify user of package availability
  notify_package_updates_available

  # Install packages used by this installation script
  install_dependent_packages INSTALLER_DEPS[@]

   # Check if SELinux is Enforcing
  checkSelinux

  if [[ "${reconfigure}" == true ]]; then
    echo "::: --reconfigure passed to install script. Not downloading/updating local repos"
  else
    # Get Git files for Core and Admin
    getGitFiles ${PI_HOLE_LOCAL_REPO} ${piholeGitUrl}
    getGitFiles ${webInterfaceDir} ${webInterfaceGitUrl}
  fi

  if [[ ${useUpdateVars} == false ]]; then
    # Display welcome dialogs
    welcomeDialogs
    # Create directory for Pi-hole storage
    mkdir -p /etc/pihole/
    # Stop resolver and webserver while installing proceses
    stop_service dnsmasq
    stop_service lighttpd
    # Determine available interfaces
    get_available_interfaces
    # Find interfaces and let the user choose one
    chooseInterface
    # Decide what upstream DNS Servers to use
    setDNS
    # Let the user decide if they want to block ads over IPv4 and/or IPv6
    use4andor6
    # Let the user decide if they want query logging enabled...
    setLogging

    # Install packages used by the Pi-hole
    install_dependent_packages PIHOLE_DEPS[@]

    # Install and log everything to a file
    installPihole | tee ${tmpLog}
  else
    # update packages used by the Pi-hole
    install_dependent_packages PIHOLE_DEPS[@]

    updatePihole | tee ${tmpLog}
  fi

  # Move the log file into /etc/pihole for storage
  mv ${tmpLog} ${instalLogLoc}

  # Add password to web UI if there is none
  pw=""
  if [[ $(grep 'WEBPASSWORD' -c /etc/pihole/setupVars.conf) == 0 ]] ; then
      pw=$(tr -dc _A-Z-a-z-0-9 < /dev/urandom | head -c 8)
      pihole -a -p ${pw}
  fi

  if [[ "${useUpdateVars}" == false ]]; then
      displayFinalMessage ${pw}
  fi

  echo "::: Restarting services..."
  # Start services
  start_service dnsmasq
  enable_service dnsmasq
  start_service lighttpd
  enable_service lighttpd
  echo "::: done."

  echo ":::"
  if [[ "${useUpdateVars}" == false ]]; then
    echo "::: Installation Complete! Configure your devices to use the Pi-hole as their DNS server using:"
    echo ":::     ${IPV4_ADDRESS%/*}"
    echo ":::     ${IPV6_ADDRESS}"
    echo ":::"
    echo "::: If you set a new IP address, you should restart the Pi."
    echo "::: View the web interface at http://pi.hole/admin or http://${IPV4_ADDRESS%/*}/admin"
  else
    echo "::: Update complete!"
  fi

  if (( ${#pw} > 0 )) ; then
    echo ":::"
    echo "::: Note: As security measure a password has been installed for your web interface"
    echo "::: The currently set password is"
    echo ":::                                ${pw}"
    echo ":::"
    echo "::: You can always change it using"
    echo ":::                                pihole -a -p new_password"
  fi

  echo ":::"
  echo "::: The install log is located at: /etc/pihole/install.log"
}

if [[ "${PH_TEST}" != true ]] ; then
  main "$@"
fi<|MERGE_RESOLUTION|>--- conflicted
+++ resolved
@@ -956,17 +956,6 @@
 
 checkSelinux() {
   if [ -x "$(command -v getenforce)" ]; then
-<<<<<<< HEAD
-    printf "\n::: SELinux Detected\n"
-    printf ":::\tChecking for SELinux policy development packages..."
-    install_dependent_packages "selinux-policy-devel" > /dev/null
-    echo " installed!"
-    printf ":::\tEnabling httpd server side includes (SSI).. "
-    setsebool -P httpd_ssi_exec on &> /dev/null && echo "Success" || echo "SELinux not enabled"
-    printf "\n:::\tCompiling Pi-Hole SELinux policy..\n"
-    if ! [ -x "$(command -v systemctl)" ]; then
-      sed -i.bak '/systemd/d' /etc/.pihole/advanced/selinux/pihole.te
-=======
     echo ":::"
     echo -n "::: SELinux Support Detected... Mode: "
     enforceMode=$(getenforce)
@@ -981,7 +970,6 @@
           echo "::: Not continuing install after SELinux Enforcing detected."
           exit 1
       fi
->>>>>>> ffd31d83
     fi
   fi
 }
