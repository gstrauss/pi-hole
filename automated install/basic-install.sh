--- conflicted
+++ resolved
@@ -104,14 +104,8 @@
   else
     PKG_MANAGER="yum"
   fi
-<<<<<<< HEAD
-  PKG_CACHE="/var/cache/${PKG_MANAGER}"
-  #Every yum/dnf call will autmomatically update the cache. No-op here, cach updates when
-  #We get available package count.
-  #Also a bare `dnf check-update will return 100 as a retval, blows up set -e
-=======
-  # Fedora and family update cache on every PKG_INSTALL call, no need for a separate update.
->>>>>>> fcdd58ac
+
+# Fedora and family update cache on every PKG_INSTALL call, no need for a separate update.
   UPDATE_PKG_CACHE=":"
   PKG_INSTALL="${PKG_MANAGER} install -y"
   PKG_COUNT="${PKG_MANAGER} check-update | egrep '(.i686|.x86|.noarch|.arm|.src)' | wc -l"
@@ -719,20 +713,10 @@
   #Update package cache on apt based OSes. Do this every time since
   #it's quick and packages can be updated at any time.
 
-<<<<<<< HEAD
-  if [ ! "${today}" == "${timestampAsDate}" ]; then
-    #update package lists
-    echo ":::"
-    echo -n "::: ${PKG_MANAGER} update has not been run today. Running now..."
-    ${UPDATE_PKG_CACHE}
-    echo " done!"
-  fi
-=======
   echo ":::"
   echo -n "::: Updating local cache of available packages..."
   ${UPDATE_PKG_CACHE} &> /dev/null
   echo " done!"
->>>>>>> fcdd58ac
 }
 
 notify_package_updates_available() {
