--- conflicted
+++ resolved
@@ -2356,11 +2356,6 @@
                 l_binary="pihole-FTL-arm-linux-gnueabi"
             fi
         else
-<<<<<<< HEAD
-            printf "%b  %b Detected ARM architecture\\n" "${OVER}" "${TICK}"
-            # set the binary to be used
-            l_binary="pihole-FTL-arm-linux-gnueabi"
-=======
             if [[ -f "/.dockerenv" ]]; then
                 printf "%b  %b Detected ARM architecture in docker\\n" "${OVER}" "${TICK}"
                 # set the binary to be used
@@ -2370,7 +2365,6 @@
                 # set the binary to be used
                 binary="pihole-FTL-arm-linux-gnueabi"
             fi
->>>>>>> 58785020
         fi
     elif [[ "${machine}" == "x86_64" ]]; then
         # This gives the architecture of packages dpkg installs (for example, "i386")
