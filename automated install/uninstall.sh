--- conflicted
+++ resolved
@@ -59,10 +59,6 @@
 if [ -x "$(command -v rpm)" ]; then
 	# Fedora Family
 	PKG_REMOVE="${PKG_MANAGER} remove -y"
-<<<<<<< HEAD
-=======
-	PIHOLE_DEPS=( bind-utils bc dnsmasq lighttpd lighttpd-fastcgi php-common php-pdo git curl unzip wget findutils )
->>>>>>> 17be6b86
 	package_check() {
 		rpm -qa | grep ^$1- > /dev/null
 	}
@@ -72,10 +68,6 @@
 elif [ -x "$(command -v apt-get)" ]; then
 	# Debian Family
 	PKG_REMOVE="${PKG_MANAGER} -y remove --purge"
-<<<<<<< HEAD
-=======
-	PIHOLE_DEPS=( dnsutils bc dnsmasq lighttpd php5-common php5-sqlite git curl unzip wget )
->>>>>>> 17be6b86
 	package_check() {
 		dpkg-query -W -f='${Status}' "$1" 2>/dev/null | grep -c "ok installed"
 	}
@@ -165,13 +157,8 @@
 		fi
 	fi
 
-<<<<<<< HEAD
 	${SUDO} rm -f /etc/dnsmasq.d/adList.conf &> /dev/null
 	${SUDO} rm -f /etc/dnsmasq.d/01-pihole.conf &> /dev/null
-=======
-	${SUDO} rm /etc/dnsmasq.d/adList.conf &> /dev/null
-	${SUDO} rm /etc/dnsmasq.d/01-pihole.conf &> /dev/null
->>>>>>> 17be6b86
 	${SUDO} rm -rf /var/log/*pihole* &> /dev/null
 	${SUDO} rm -rf /etc/pihole/ &> /dev/null
 	${SUDO} rm -rf /etc/.pihole/ &> /dev/null
@@ -191,14 +178,8 @@
       service pihole-FTL stop
     fi
 
-<<<<<<< HEAD
     ${SUDO} rm -f /etc/init.d/pihole-FTL
     ${SUDO} rm -f /usr/bin/pihole-FTL
-=======
-    ${SUDO} rm /etc/init.d/pihole-FTL
-    ${SUDO} rm /usr/bin/pihole-FTL
->>>>>>> 17be6b86
-
     echo -e "${OVER}  ${TICK} Removed pihole-FTL"
   fi
 
