import pytest
from textwrap import dedent

SETUPVARS = {
    'PIHOLE_INTERFACE' : 'eth99',
    'IPV4_ADDRESS' : '1.1.1.1',
    'IPV6_ADDRESS' : 'FE80::240:D0FF:FE48:4672',
    'PIHOLE_DNS_1' : '4.2.2.1',
    'PIHOLE_DNS_2' : '4.2.2.2'
}

def test_setupVars_are_sourced_to_global_scope(Pihole):
    ''' currently update_dialogs sources setupVars with a dot,
    then various other functions use the variables.
    This confirms the sourced variables are in scope between functions '''
    setup_var_file = 'cat <<EOF> /etc/pihole/setupVars.conf\n'
    for k,v in SETUPVARS.iteritems():
        setup_var_file += "{}={}\n".format(k, v)
    setup_var_file += "EOF\n"
    Pihole.run(setup_var_file)

    script = dedent('''\
    set -e
    printSetupVars() {
        # Currently debug test function only
        echo "Outputting sourced variables"
        echo "PIHOLE_INTERFACE=${PIHOLE_INTERFACE}"
        echo "IPV4_ADDRESS=${IPV4_ADDRESS}"
        echo "IPV6_ADDRESS=${IPV6_ADDRESS}"
        echo "PIHOLE_DNS_1=${PIHOLE_DNS_1}"
        echo "PIHOLE_DNS_2=${PIHOLE_DNS_2}"
    }
    update_dialogs() {
        . /etc/pihole/setupVars.conf
    }
    update_dialogs
    printSetupVars
    ''')

    output = run_script(Pihole, script).stdout

    for k,v in SETUPVARS.iteritems():
        assert "{}={}".format(k, v) in output

def test_setupVars_saved_to_file(Pihole):
    ''' confirm saved settings are written to a file for future updates to re-use '''
    set_setup_vars = '\n'  # dedent works better with this and padding matching script below
    for k,v in SETUPVARS.iteritems():
        set_setup_vars += "    {}={}\n".format(k, v)
    Pihole.run(set_setup_vars).stdout

    script = dedent('''\
    set -e
    echo start
    TERM=xterm
    source /opt/pihole/basic-install.sh
    {}
    finalExports
    cat /etc/pihole/setupVars.conf
    '''.format(set_setup_vars))

    output = run_script(Pihole, script).stdout

    for k,v in SETUPVARS.iteritems():
        assert "{}={}".format(k, v) in output

def test_configureFirewall_firewalld_running_no_errors(Pihole):
    ''' confirms firewalld rules are applied when firewallD is running '''
    # firewallD returns 'running' as status
    mock_command('firewall-cmd', {'*':('running', 0)}, Pihole)
    # Whiptail dialog returns Ok for user prompt
    mock_command('whiptail', {'*':('', 0)}, Pihole)
    configureFirewall = Pihole.run('''
    source /opt/pihole/basic-install.sh
    configureFirewall
    ''')
    expected_stdout = 'Configuring FirewallD for httpd and dnsmasq.'
    assert expected_stdout in configureFirewall.stdout
    firewall_calls = Pihole.run('cat /var/log/firewall-cmd').stdout
    assert 'firewall-cmd --state' in firewall_calls
    assert 'firewall-cmd --permanent --add-port=80/tcp --add-port=53/tcp --add-port=53/udp' in firewall_calls
    assert 'firewall-cmd --reload' in firewall_calls

def test_configureFirewall_firewalld_disabled_no_errors(Pihole):
    ''' confirms firewalld rules are not applied when firewallD is not running '''
    # firewallD returns non-running status
    mock_command('firewall-cmd', {'*':('not running', '1')}, Pihole)
    configureFirewall = Pihole.run('''
    source /opt/pihole/basic-install.sh
    configureFirewall
    ''')
    expected_stdout = 'No active firewall detected.. skipping firewall configuration.'
    assert expected_stdout in configureFirewall.stdout

def test_configureFirewall_firewalld_enabled_declined_no_errors(Pihole):
    ''' confirms firewalld rules are not applied when firewallD is running, user declines ruleset '''
    # firewallD returns running status
    mock_command('firewall-cmd', {'*':('running', 0)}, Pihole)
    # Whiptail dialog returns Cancel for user prompt
    mock_command('whiptail', {'*':('', 1)}, Pihole)
    configureFirewall = Pihole.run('''
    source /opt/pihole/basic-install.sh
    configureFirewall
    ''')
    expected_stdout = 'Not installing firewall rulesets.'
    assert expected_stdout in configureFirewall.stdout

def test_configureFirewall_no_firewall(Pihole):
    ''' confirms firewall skipped no daemon is running '''
    configureFirewall = Pihole.run('''
    source /opt/pihole/basic-install.sh
    configureFirewall
    ''')
    expected_stdout = 'No active firewall detected'
    assert expected_stdout in configureFirewall.stdout

def test_configureFirewall_IPTables_enabled_declined_no_errors(Pihole):
    ''' confirms IPTables rules are not applied when IPTables is running, user declines ruleset '''
    # iptables command exists
    mock_command('iptables', {'*':('', '0')}, Pihole)
    # modinfo returns always true (ip_tables module check)
    mock_command('modinfo', {'*':('', '0')}, Pihole)
    # Whiptail dialog returns Cancel for user prompt
    mock_command('whiptail', {'*':('', '1')}, Pihole)
    configureFirewall = Pihole.run('''
    source /opt/pihole/basic-install.sh
    configureFirewall
    ''')
    expected_stdout = 'Not installing firewall rulesets.'
    assert expected_stdout in configureFirewall.stdout

def test_configureFirewall_IPTables_enabled_rules_exist_no_errors(Pihole):
    ''' confirms IPTables rules are not applied when IPTables is running and rules exist '''
    # iptables command exists and returns 0 on calls (should return 0 on iptables -C)
    mock_command('iptables', {'-S':('-P INPUT DENY', '0')}, Pihole)
    # modinfo returns always true (ip_tables module check)
    mock_command('modinfo', {'*':('', '0')}, Pihole)
    # Whiptail dialog returns Cancel for user prompt
    mock_command('whiptail', {'*':('', '0')}, Pihole)
    configureFirewall = Pihole.run('''
    source /opt/pihole/basic-install.sh
    configureFirewall
    ''')
    expected_stdout = 'Installing new IPTables firewall rulesets'
    assert expected_stdout in configureFirewall.stdout
    firewall_calls = Pihole.run('cat /var/log/iptables').stdout
    assert 'iptables -I INPUT 1 -p tcp -m tcp --dport 80 -j ACCEPT' not in firewall_calls
    assert 'iptables -I INPUT 1 -p tcp -m tcp --dport 53 -j ACCEPT' not in firewall_calls
    assert 'iptables -I INPUT 1 -p udp -m udp --dport 53 -j ACCEPT' not in firewall_calls

def test_configureFirewall_IPTables_enabled_not_exist_no_errors(Pihole):
    ''' confirms IPTables rules are applied when IPTables is running and rules do not exist '''
    # iptables command and returns 0 on calls (should return 1 on iptables -C)
    mock_command('iptables', {'-S':('-P INPUT DENY', '0'), '-C':('', 1), '-I':('', 0)}, Pihole)
    # modinfo returns always true (ip_tables module check)
    mock_command('modinfo', {'*':('', '0')}, Pihole)
    # Whiptail dialog returns Cancel for user prompt
    mock_command('whiptail', {'*':('', '0')}, Pihole)
    configureFirewall = Pihole.run('''
    source /opt/pihole/basic-install.sh
    configureFirewall
    ''')
    expected_stdout = 'Installing new IPTables firewall rulesets'
    assert expected_stdout in configureFirewall.stdout
    firewall_calls = Pihole.run('cat /var/log/iptables').stdout
    assert 'iptables -I INPUT 1 -p tcp -m tcp --dport 80 -j ACCEPT' in firewall_calls
    assert 'iptables -I INPUT 1 -p tcp -m tcp --dport 53 -j ACCEPT' in firewall_calls
    assert 'iptables -I INPUT 1 -p udp -m udp --dport 53 -j ACCEPT' in firewall_calls

def test_installPiholeWeb_fresh_install_no_errors(Pihole):
    ''' confirms all web page assets from Core repo are installed on a fresh build '''
    installWeb = Pihole.run('''
    source /opt/pihole/basic-install.sh
    installPiholeWeb
    ''')
    assert 'Installing pihole custom index page...' in installWeb.stdout
    assert 'No default index.lighttpd.html file found... not backing up' in installWeb.stdout
    web_directory = Pihole.run('ls -r /var/www/html/pihole').stdout
    assert 'index.php' in web_directory
    assert 'index.js' in web_directory
    assert 'blockingpage.css' in web_directory

def test_installPiholeWeb_empty_directory_no_errors(Pihole):
    ''' confirms all web page assets from Core repo are installed in an emtpy directory '''
    installWeb = Pihole.run('''
    source /opt/pihole/basic-install.sh
    mkdir -p /var/www/html/pihole
    installPiholeWeb
    ''')
    assert 'Installing pihole custom index page...' in installWeb.stdout
    assert 'No default index.lighttpd.html file found... not backing up' not in installWeb.stdout
    assert 'index.php missing, replacing...' in installWeb.stdout
    assert 'index.js missing, replacing...' in installWeb.stdout
    assert 'blockingpage.css missing, replacing...' in installWeb.stdout
    web_directory = Pihole.run('ls -r /var/www/html/pihole').stdout
    assert 'index.php' in web_directory
    assert 'index.js' in web_directory
    assert 'blockingpage.css' in web_directory

def test_installPiholeWeb_index_php_no_errors(Pihole):
    ''' confirms all web page assets from Core repo are installed when necessary '''
    installWeb = Pihole.run('''
    source /opt/pihole/basic-install.sh
    mkdir -p /var/www/html/pihole
    touch /var/www/html/pihole/index.php
    installPiholeWeb
    ''')
    assert 'Installing pihole custom index page...' in installWeb.stdout
    assert 'No default index.lighttpd.html file found... not backing up' not in installWeb.stdout
    assert 'Existing index.php detected, not overwriting' in installWeb.stdout
    assert 'index.js missing, replacing...' in installWeb.stdout
    assert 'blockingpage.css missing, replacing...' in installWeb.stdout
    web_directory = Pihole.run('ls -r /var/www/html/pihole').stdout
    assert 'index.php' in web_directory
    assert 'index.js' in web_directory
    assert 'blockingpage.css' in web_directory

def test_installPiholeWeb_index_js_no_errors(Pihole):
    ''' confirms all web page assets from Core repo are installed when necessary '''
    installWeb = Pihole.run('''
    source /opt/pihole/basic-install.sh
    mkdir -p /var/www/html/pihole
    touch /var/www/html/pihole/index.js
    installPiholeWeb
    ''')
    assert 'Installing pihole custom index page...' in installWeb.stdout
    assert 'No default index.lighttpd.html file found... not backing up' not in installWeb.stdout
    assert 'index.php missing, replacing...' in installWeb.stdout
    assert 'Existing index.js detected, not overwriting' in installWeb.stdout
    assert 'blockingpage.css missing, replacing...' in installWeb.stdout
    web_directory = Pihole.run('ls -r /var/www/html/pihole').stdout
    assert 'index.php' in web_directory
    assert 'index.js' in web_directory
    assert 'blockingpage.css' in web_directory

def test_installPiholeWeb_blockingpage_css_no_errors(Pihole):
    ''' confirms all web page assets from Core repo are installed when necessary '''
    installWeb = Pihole.run('''
    source /opt/pihole/basic-install.sh
    mkdir -p /var/www/html/pihole
    touch /var/www/html/pihole/blockingpage.css
    installPiholeWeb
    ''')
    assert 'Installing pihole custom index page...' in installWeb.stdout
    assert 'No default index.lighttpd.html file found... not backing up' not in installWeb.stdout
    assert 'index.php missing, replacing...' in installWeb.stdout
    assert 'index.js missing, replacing...' in installWeb.stdout
    assert 'Existing blockingpage.css detected, not overwriting' in installWeb.stdout
    web_directory = Pihole.run('ls -r /var/www/html/pihole').stdout
    assert 'index.php' in web_directory
    assert 'index.js' in web_directory
    assert 'blockingpage.css' in web_directory

def test_installPiholeWeb_already_populated_no_errors(Pihole):
    ''' confirms all web page assets from Core repo are installed when necessary '''
    installWeb = Pihole.run('''
    source /opt/pihole/basic-install.sh
    mkdir -p /var/www/html/pihole
    touch /var/www/html/pihole/index.php
    touch /var/www/html/pihole/index.js
    touch /var/www/html/pihole/blockingpage.css
    installPiholeWeb
    ''')
    assert 'Installing pihole custom index page...' in installWeb.stdout
    assert 'No default index.lighttpd.html file found... not backing up' not in installWeb.stdout
    assert 'Existing index.php detected, not overwriting' in installWeb.stdout
    assert 'index.php missing, replacing...' not in installWeb.stdout
    assert 'Existing index.js detected, not overwriting' in installWeb.stdout
    assert 'index.js missing, replacing...' not in installWeb.stdout
    assert 'Existing blockingpage.css detected, not overwriting' in installWeb.stdout
    assert 'blockingpage.css missing, replacing... ' not in installWeb.stdout
    web_directory = Pihole.run('ls -r /var/www/html/pihole').stdout
    assert 'index.php' in web_directory
    assert 'index.js' in web_directory
    assert 'blockingpage.css' in web_directory

def test_update_package_cache_success_no_errors(Pihole):
    ''' confirms package cache was updated without any errors'''
    updateCache = Pihole.run('''
    source /opt/pihole/basic-install.sh
    distro_check
    update_package_cache
    ''')
    assert 'Updating local cache of available packages...' in updateCache.stdout
    assert 'ERROR' not in updateCache.stdout
    assert 'done!' in updateCache.stdout

def test_update_package_cache_failure_no_errors(Pihole):
    ''' confirms package cache was not updated'''
    mock_command('apt-get', {'update':('', '1')}, Pihole)
    updateCache = Pihole.run('''
    source /opt/pihole/basic-install.sh
    distro_check
    update_package_cache
    ''')
    assert 'Updating local cache of available packages...' in updateCache.stdout
    assert 'ERROR' in updateCache.stdout
    assert 'done!' not in updateCache.stdout

def test_FTL_detect_aarch64_no_errors(Pihole):
    ''' confirms only aarch64 package is downloaded for FTL engine '''
    # mock uname to return aarch64 platform
    mock_command('uname', {'-m':('aarch64', '0')}, Pihole)
    # mock ldd to respond with aarch64 shared library
    mock_command('ldd', {'/bin/ls':('/lib/ld-linux-aarch64.so.1', '0')}, Pihole)
    detectPlatform = Pihole.run('''
    source /opt/pihole/basic-install.sh
    FTLdownload
    ''')
    expected_stdout = 'Detected ARM-aarch64 architecture'
    assert expected_stdout in detectPlatform.stdout
<<<<<<< HEAD

def test_FTL_detect_armv6l_no_errors(Pihole):
    ''' confirms only armv6l package is downloaded for FTL engine '''
    # mock uname to return armv6l platform
    mock_command('uname', {'-m':('armv6l', '0')}, Pihole)
    # mock ldd to respond with aarch64 shared library
    mock_command('ldd', {'/bin/ls':('/lib/ld-linux-armhf.so.3', '0')}, Pihole)
    detectPlatform = Pihole.run('''
    source /opt/pihole/basic-install.sh
    FTLdownload
    ''')
    expected_stdout = 'Detected ARM-hf architecture (armv6 or lower)'
    assert expected_stdout in detectPlatform.stdout

def test_FTL_detect_armv7l_no_errors(Pihole):
    ''' confirms only armv7l package is downloaded for FTL engine '''
    # mock uname to return armv7l platform
    mock_command('uname', {'-m':('armv7l', '0')}, Pihole)
    # mock ldd to respond with aarch64 shared library
    mock_command('ldd', {'/bin/ls':('/lib/ld-linux-armhf.so.3', '0')}, Pihole)
    detectPlatform = Pihole.run('''
    source /opt/pihole/basic-install.sh
    FTLdownload
    ''')
    expected_stdout = 'Detected ARM-hf architecture (armv7+)'
    assert expected_stdout in detectPlatform.stdout

def test_FTL_detect_x86_64_no_errors(Pihole):
    ''' confirms only x86_64 package is downloaded for FTL engine '''
    detectPlatform = Pihole.run('''
    source /opt/pihole/basic-install.sh
    FTLdownload
    ''')
    expected_stdout = 'Detected x86_64 architecture'
    assert expected_stdout in detectPlatform.stdout

def test_FTL_detect_unknown_no_errors(Pihole):
    ''' confirms only generic package is downloaded for FTL engine '''
    # mock uname to return generic platform
    mock_command('uname', {'-m':('mips', '0')}, Pihole)
    detectPlatform = Pihole.run('''
    source /opt/pihole/basic-install.sh
    FTLdownload
    ''')
    expected_stdout = 'Not able to detect architecture (unknown: mips)'
    assert expected_stdout in detectPlatform.stdout
=======
>>>>>>> 59d6907d

# Helper functions
def mock_command(script, args, container):
    ''' Allows for setup of commands we don't really want to have to run for real in unit tests '''
    full_script_path = '/usr/local/bin/{}'.format(script)
    mock_script = dedent('''\
    #!/bin/bash -e
    echo "\$0 \$@" >> /var/log/{script}
    case "\$1" in'''.format(script=script))
    for k, v in args.iteritems():
        case = dedent('''
        {arg})
        echo {res}
        exit {retcode}
        ;;'''.format(arg=k, res=v[0], retcode=v[1]))
        mock_script += case
    mock_script += dedent('''
    esac''')
    container.run('''
    cat <<EOF> {script}\n{content}\nEOF
    chmod +x {script}
    rm -f /var/log/{scriptlog}'''.format(script=full_script_path, content=mock_script, scriptlog=script))

def run_script(Pihole, script):
    result = Pihole.run(script)
    assert result.rc == 0
    return result<|MERGE_RESOLUTION|>--- conflicted
+++ resolved
@@ -309,7 +309,6 @@
     ''')
     expected_stdout = 'Detected ARM-aarch64 architecture'
     assert expected_stdout in detectPlatform.stdout
-<<<<<<< HEAD
 
 def test_FTL_detect_armv6l_no_errors(Pihole):
     ''' confirms only armv6l package is downloaded for FTL engine '''
@@ -356,9 +355,6 @@
     ''')
     expected_stdout = 'Not able to detect architecture (unknown: mips)'
     assert expected_stdout in detectPlatform.stdout
-=======
->>>>>>> 59d6907d
-
 # Helper functions
 def mock_command(script, args, container):
     ''' Allows for setup of commands we don't really want to have to run for real in unit tests '''
