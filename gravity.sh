--- conflicted
+++ resolved
@@ -458,52 +458,7 @@
   # Determine how to parse individual source file formats
   if [[ "${firstLine,,}" =~ (adblock|ublock|^!) ]]; then
     # Compare $firstLine against lower case words found in Adblock lists
-<<<<<<< HEAD
     echo -e "  ${CROSS} Format: Adblock (list type not supported)"
-=======
-    echo -ne "  ${INFO} Format: Adblock"
-
-    # Define symbols used as comments: [!
-    # "||.*^" includes the "Example 2" domains we can extract
-    # https://adblockplus.org/filter-cheatsheet
-    abpFilter="/^(\\[|!)|^(\\|\\|.*\\^)/"
-
-    # Parse Adblock lists by extracting "Example 2" domains
-    # Logic: Ignore lines which do not include comments or domain name anchor
-    awk ''"${abpFilter}"' {
-      # Remove valid adblock type options
-      gsub(/\$?~?(important|third-party|popup|subdocument|websocket),?/, "", $0)
-      # Remove starting domain name anchor "||" and ending seperator "^"
-      gsub(/^(\|\|)|(\^)/, "", $0)
-      # Remove invalid characters (*/,=$)
-      if($0 ~ /[*\/,=\$]/) { $0="" }
-      # Remove lines which are only IPv4 addresses
-      if($0 ~ /^[0-9]+\.[0-9]+\.[0-9]+\.[0-9]+$/) { $0="" }
-      if($0) { print $0 }
-    }' "${source}" > "${destination}"
-    chmod 644 "${destination}"
-
-    # Determine if there are Adblock exception rules
-    # https://adblockplus.org/filters
-    if grep -q "^@@||" "${source}" &> /dev/null; then
-      # Parse Adblock lists by extracting exception rules
-      # Logic: Ignore lines which do not include exception format "@@||example.com^"
-      awk -F "[|^]" '/^@@\|\|.*\^/ {
-        # Remove valid adblock type options
-        gsub(/\$?~?(third-party)/, "", $0)
-        # Remove invalid characters (*/,=$)
-        if($0 ~ /[*\/,=\$]/) { $0="" }
-        if($3) { print $3 }
-      }' "${source}" > "${destination}.exceptionsFile.tmp"
-
-      # Remove exceptions
-      comm -23 "${destination}" <(sort "${destination}.exceptionsFile.tmp") > "${source}"
-      mv "${source}" "${destination}"
-      chmod 644 "${destination}"
-    fi
-
-    echo -e "${OVER}  ${TICK} Format: Adblock"
->>>>>>> a71f35d2
   elif grep -q "^address=/" "${source}" &> /dev/null; then
     # Parse Dnsmasq format lists
     echo -e "  ${CROSS} Format: Dnsmasq (list type not supported)"
