#!/usr/bin/env bash
# shellcheck disable=SC1090

# Pi-hole: A black hole for Internet advertisements
# (c) 2017 Pi-hole, LLC (https://pi-hole.net)
# Network-wide ad blocking via your own hardware.
#
# Usage: "pihole -g"
# Compiles a list of ad-serving domains by downloading them from multiple sources
#
# This file is copyright under the latest version of the EUPL.
# Please see LICENSE file for your rights under this license.

export LC_ALL=C

coltable="/opt/pihole/COL_TABLE"
source "${coltable}"

basename="pihole"
PIHOLE_COMMAND="/usr/local/bin/${basename}"

piholeDir="/etc/${basename}"
piholeRepo="/etc/.${basename}"

adListFile="${piholeDir}/adlists.list"
adListDefault="${piholeDir}/adlists.default"
adListRepoDefault="${piholeRepo}/adlists.default"

whitelistFile="${piholeDir}/whitelist.txt"
blacklistFile="${piholeDir}/blacklist.txt"
wildcardFile="/etc/dnsmasq.d/03-pihole-wildcard.conf"

adList="${piholeDir}/gravity.list"
blackList="${piholeDir}/black.list"
localList="${piholeDir}/local.list"
VPNList="/etc/openvpn/ipp.txt"

adListNX="/etc/dnsmasq.d/00-pihole-gravity.conf"
blackListNX="/etc/dnsmasq.d/00-pihole-userblacklist.conf"
whiteListNX="/etc/dnsmasq.d/99-pihole-whitelist.conf"

domainsExtension="domains"
matterAndLight="${basename}.0.matterandlight.txt"
parsedMatter="${basename}.1.parsedmatter.txt"
whitelistMatter="${basename}.2.whitelistmatter.txt"
accretionDisc="${basename}.3.accretionDisc.txt"
preEventHorizon="list.preEventHorizon"

skipDownload="false"

# Source setupVars from install script
setupVars="${piholeDir}/setupVars.conf"
if [[ -f "${setupVars}" ]];then
  source "${setupVars}"

  # Remove CIDR mask from IPv4/6 addresses
  IPV4_ADDRESS="${IPV4_ADDRESS%/*}"
  IPV6_ADDRESS="${IPV6_ADDRESS%/*}"

  # Determine if IPv4/6 addresses exist
  if [[ -z "${IPV4_ADDRESS}" ]] && [[ -z "${IPV6_ADDRESS}" ]]; then
    echo -e "  ${COL_LIGHT_RED}No IP addresses found! Please run 'pihole -r' to reconfigure${COL_NC}"
    exit 1
  fi
  
  #If setupvars has BLOCKSTYLE_NXDOMAIN set, then clear out gravity.list and black.list
  if [[ "${BLOCKSTYLE_NXDOMAIN}" == true ]]; then 
    truncate -s 0 "${blackList}"
    truncate -s 0 "${adList}"
    dnsRestartType="restart"
  else
    rm "${adListNX}" 2> /dev/null
    rm "${blackListNX}" 2> /dev/null
    rm "${whiteListNX}" 2> /dev/null
  fi

else
  echo -e "  ${COL_LIGHT_RED}Installation Failure: ${setupVars} does not exist! ${COL_NC}
  Please run 'pihole -r', and choose the 'reconfigure' option to fix."
  exit 1
fi

# Determine if superseded pihole.conf exists
if [[ -r "${piholeDir}/pihole.conf" ]]; then
  echo -e "  ${COL_LIGHT_RED}Ignoring overrides specified within pihole.conf! ${COL_NC}"
fi

# Determine if DNS resolution is available before proceeding
gravity_CheckDNSResolutionAvailable() {
  local lookupDomain="pi.hole"

  # Determine if $localList does not exist
  if [[ ! -e "${localList}" ]]; then
    lookupDomain="raw.githubusercontent.com"
  fi

  # Determine if $lookupDomain is resolvable
  if timeout 1 getent hosts "${lookupDomain}" &> /dev/null; then
    # Print confirmation of resolvability if it had previously failed
    if [[ -n "${secs:-}" ]]; then
      echo -e "${OVER}  ${TICK} DNS resolution is now available\\n"
    fi
    return 0
  elif [[ -n "${secs:-}" ]]; then
    echo -e "${OVER}  ${CROSS} DNS resolution is not available"
    exit 1
  fi

  # If the /etc/resolv.conf contains resolvers other than 127.0.0.1 then the local dnsmasq will not be queried and pi.hole is NXDOMAIN.
  # This means that even though name resolution is working, the getent hosts check fails and the holddown timer keeps ticking and eventualy fails
  # So we check the output of the last command and if it failed, attempt to use dig +short as a fallback
  if timeout 1 dig +short "${lookupDomain}" &> /dev/null; then
    if [[ -n "${secs:-}" ]]; then
      echo -e "${OVER}  ${TICK} DNS resolution is now available\\n"
    fi
    return 0
  elif [[ -n "${secs:-}" ]]; then
    echo -e "${OVER}  ${CROSS} DNS resolution is not available"
    exit 1
  fi

  # Determine error output message
  if pidof dnsmasq &> /dev/null; then
    echo -e "  ${CROSS} DNS resolution is currently unavailable"
  else
    echo -e "  ${CROSS} DNS service is not running"
    "${PIHOLE_COMMAND}" restartdns
  fi

  # Ensure DNS server is given time to be resolvable
  secs="120"
  echo -ne "  ${INFO} Time until retry: ${secs}"
  until timeout 1 getent hosts "${lookupDomain}" &> /dev/null; do
    [[ "${secs:-}" -eq 0 ]] && break
    echo -ne "${OVER}  ${INFO} Time until retry: ${secs}"
    : $((secs--))
    sleep 1
  done

  # Try again
  gravity_CheckDNSResolutionAvailable
}

# Retrieve blocklist URLs and parse domains from adlists.list
gravity_GetBlocklistUrls() {
  echo -e "  ${INFO} ${COL_BOLD}Neutrino emissions detected${COL_NC}..."

  # Determine if adlists file needs handling
  if [[ ! -f "${adListFile}" ]]; then
    # Create "adlists.list" by copying "adlists.default" from internal core repo
    cp "${adListRepoDefault}" "${adListFile}" 2> /dev/null || \
      echo -e "  ${CROSS} Unable to copy ${adListFile##*/} from ${piholeRepo}"
  elif [[ -f "${adListDefault}" ]] && [[ -f "${adListFile}" ]]; then
    # Remove superceded $adListDefault file
    rm "${adListDefault}" 2> /dev/null || \
      echo -e "  ${CROSS} Unable to remove ${adListDefault}"
  fi

  local str="Pulling blocklist source list into range"
  echo -ne "  ${INFO} ${str}..."

  # Retrieve source URLs from $adListFile
  # Logic: Remove comments and empty lines
  mapfile -t sources <<< "$(grep -v -E "^(#|$)" "${adListFile}" 2> /dev/null)"

  # Parse source domains from $sources
  mapfile -t sourceDomains <<< "$(
    # Logic: Split by folder/port
    awk -F '[/:]' '{
      # Remove URL protocol & optional username:password@
      gsub(/(.*:\/\/|.*:.*@)/, "", $0)
      if(length($1)>0){print $1}
      else {print "local"}
    }' <<< "$(printf '%s\n' "${sources[@]}")" 2> /dev/null
  )"

  if [[ -n "${sources[*]}" ]] && [[ -n "${sourceDomains[*]}" ]]; then
    echo -e "${OVER}  ${TICK} ${str}"
  else
    echo -e "${OVER}  ${CROSS} ${str}"
    gravity_Cleanup "error"
  fi
}

# Define options for when retrieving blocklists
gravity_SetDownloadOptions() {
  local url domain agent cmd_ext str

  echo ""

  # Loop through $sources and download each one
  for ((i = 0; i < "${#sources[@]}"; i++)); do
    url="${sources[$i]}"
    domain="${sourceDomains[$i]}"

    # Save the file as list.#.domain
    saveLocation="${piholeDir}/list.${i}.${domain}.${domainsExtension}"
    activeDomains[$i]="${saveLocation}"

    # Default user-agent (for Cloudflare's Browser Integrity Check: https://support.cloudflare.com/hc/en-us/articles/200170086-What-does-the-Browser-Integrity-Check-do-)
    agent="Mozilla/5.0 (X11; Linux x86_64) AppleWebKit/537.36 (KHTML, like Gecko) Chrome/41.0.2227.0 Safari/537.36"

    # Provide special commands for blocklists which may need them
    case "${domain}" in
      "pgl.yoyo.org") cmd_ext="-d mimetype=plaintext -d hostformat=hosts";;
      *) cmd_ext="";;
    esac

    if [[ "${skipDownload}" == false ]]; then
      echo -e "  ${INFO} Target: ${domain} (${url##*/})"
      gravity_DownloadBlocklistFromUrl "${url}" "${cmd_ext}" "${agent}"
      echo ""
    fi
  done
  gravity_Blackbody=true
}

# Download specified URL and perform checks on HTTP status and file content
gravity_DownloadBlocklistFromUrl() {
  local url="${1}" cmd_ext="${2}" agent="${3}" heisenbergCompensator="" patternBuffer str httpCode success=""

  # Create temp file to store content on disk instead of RAM
  patternBuffer=$(mktemp -p "/tmp" --suffix=".phgpb")

  # Determine if $saveLocation has read permission
  if [[ -r "${saveLocation}" && $url != "file"* ]]; then
    # Have curl determine if a remote file has been modified since last retrieval
    # Uses "Last-Modified" header, which certain web servers do not provide (e.g: raw github urls)
    # Note: Don't do this for local files, always download them
    heisenbergCompensator="-z ${saveLocation}"
  fi

  str="Status:"
  echo -ne "  ${INFO} ${str} Pending..."
  # shellcheck disable=SC2086
  httpCode=$(curl -s -L ${cmd_ext} ${heisenbergCompensator} -w "%{http_code}" -A "${agent}" "${url}" -o "${patternBuffer}" 2> /dev/null)

  case $url in
    # Did we "download" a remote file?
    "http"*)
      # Determine "Status:" output based on HTTP response
      case "${httpCode}" in
        "200") echo -e "${OVER}  ${TICK} ${str} Retrieval successful"; success=true;;
        "304") echo -e "${OVER}  ${TICK} ${str} No changes detected"; success=true;;
        "000") echo -e "${OVER}  ${CROSS} ${str} Connection Refused";;
        "403") echo -e "${OVER}  ${CROSS} ${str} Forbidden";;
        "404") echo -e "${OVER}  ${CROSS} ${str} Not found";;
        "408") echo -e "${OVER}  ${CROSS} ${str} Time-out";;
        "451") echo -e "${OVER}  ${CROSS} ${str} Unavailable For Legal Reasons";;
        "500") echo -e "${OVER}  ${CROSS} ${str} Internal Server Error";;
        "504") echo -e "${OVER}  ${CROSS} ${str} Connection Timed Out (Gateway)";;
        "521") echo -e "${OVER}  ${CROSS} ${str} Web Server Is Down (Cloudflare)";;
        "522") echo -e "${OVER}  ${CROSS} ${str} Connection Timed Out (Cloudflare)";;
        *    ) echo -e "${OVER}  ${CROSS} ${str} ${httpCode}";;
      esac;;
    # Did we "download" a local file?
    "file"*)
        if [[ -s "${patternBuffer}" ]]; then
          echo -e "${OVER}  ${TICK} ${str} Retrieval successful"; success=true
        else
          echo -e "${OVER}  ${CROSS} ${str} Not found / empty list"
        fi;;
    *) echo -e "${OVER}  ${CROSS} ${str} ${url} ${httpCode}";;
  esac

  # Determine if the blocklist was downloaded and saved correctly
  if [[ "${success}" == true ]]; then
    if [[ "${httpCode}" == "304" ]]; then
      : # Do not attempt to re-parse file
    # Check if $patternbuffer is a non-zero length file
    elif [[ -s "${patternBuffer}" ]]; then
      # Determine if blocklist is non-standard and parse as appropriate
      gravity_ParseFileIntoDomains "${patternBuffer}" "${saveLocation}"
    else
      # Fall back to previously cached list if $patternBuffer is empty
      echo -e "  ${INFO} Received empty file: ${COL_LIGHT_GREEN}using previously cached list${COL_NC}"
    fi
  else
    # Determine if cached list has read permission
    if [[ -r "${saveLocation}" ]]; then
      echo -e "  ${CROSS} List download failed: ${COL_LIGHT_GREEN}using previously cached list${COL_NC}"
    else
      echo -e "  ${CROSS} List download failed: ${COL_LIGHT_RED}no cached list available${COL_NC}"
    fi
  fi
}

# Parse source files into domains format
gravity_ParseFileIntoDomains() {
  local source="${1}" destination="${2}" firstLine abpFilter

  # Determine if we are parsing a consolidated list
  if [[ "${source}" == "${piholeDir}/${matterAndLight}" ]]; then
    # Remove comments and print only the domain name
    # Most of the lists downloaded are already in hosts file format but the spacing/formating is not contigious
    # This helps with that and makes it easier to read
    # It also helps with debugging so each stage of the script can be researched more in depth
    #Awk -F splits on given IFS, we grab the right hand side (chops trailing #coments and /'s to grab the domain only.
    #Last awk command takes non-commented lines and if they have 2 fields, take the left field (the domain) and leave
    #+ the right (IP address), otherwise grab the single field.

    < ${source} awk -F '#' '{print $1}' | \
    awk -F '/' '{print $1}' | \
    awk '($1 !~ /^#/) { if (NF>1) {print $2} else {print $1}}' | \
    sed -nr -e 's/\.{2,}/./g' -e '/\./p' >  ${destination}
    return 0
  fi

  # Individual file parsing: Keep comments, while parsing domains from each line
  # We keep comments to respect the list maintainer's licensing
  read -r firstLine < "${source}"

  # Determine how to parse individual source file formats
  if [[ "${firstLine,,}" =~ (adblock|ublock|^!) ]]; then
    # Compare $firstLine against lower case words found in Adblock lists
    echo -ne "  ${INFO} Format: Adblock"

    # Define symbols used as comments: [!
    # "||.*^" includes the "Example 2" domains we can extract
    # https://adblockplus.org/filter-cheatsheet
    abpFilter="/^(\\[|!)|^(\\|\\|.*\\^)/"

    # Parse Adblock lists by extracting "Example 2" domains
    # Logic: Ignore lines which do not include comments or domain name anchor
    awk ''"${abpFilter}"' {
      # Remove valid adblock type options
      gsub(/\$?~?(important|third-party|popup|subdocument|websocket),?/, "", $0)
      # Remove starting domain name anchor "||" and ending seperator "^"
      gsub(/^(\|\|)|(\^)/, "", $0)
      # Remove invalid characters (*/,=$)
      if($0 ~ /[*\/,=\$]/) { $0="" }
      # Remove lines which are only IPv4 addresses
      if($0 ~ /^[0-9]+\.[0-9]+\.[0-9]+\.[0-9]+$/) { $0="" }
      if($0) { print $0 }
    }' "${source}" > "${destination}"

    # Determine if there are Adblock exception rules
    # https://adblockplus.org/filters
    if grep -q "^@@||" "${source}" &> /dev/null; then
      # Parse Adblock lists by extracting exception rules
      # Logic: Ignore lines which do not include exception format "@@||example.com^"
      awk -F "[|^]" '/^@@\|\|.*\^/ {
        # Remove valid adblock type options
        gsub(/\$?~?(third-party)/, "", $0)
        # Remove invalid characters (*/,=$)
        if($0 ~ /[*\/,=\$]/) { $0="" }
        if($3) { print $3 }
      }' "${source}" > "${destination}.exceptionsFile.tmp"

      # Remove exceptions
      comm -23 "${destination}" <(sort "${destination}.exceptionsFile.tmp") > "${source}"
      mv "${source}" "${destination}"
    fi

    echo -e "${OVER}  ${TICK} Format: Adblock"
  elif grep -q "^address=/" "${source}" &> /dev/null; then
    # Parse Dnsmasq format lists
    echo -e "  ${CROSS} Format: Dnsmasq (list type not supported)"
  elif grep -q -E "^https?://" "${source}" &> /dev/null; then
    # Parse URL list if source file contains "http://" or "https://"
    # Scanning for "^IPv4$" is too slow with large (1M) lists on low-end hardware
    echo -ne "  ${INFO} Format: URL"

    awk '{
      # Remove URL protocol, optional "username:password@", and ":?/;"
      if ($0 ~ /[:?\/;]/) { gsub(/(^.*:\/\/(.*:.*@)?|[:?\/;].*)/, "", $0) }
      # Remove lines which are only IPv4 addresses
      if ($0 ~ /^[0-9]+\.[0-9]+\.[0-9]+\.[0-9]+$/) { $0="" }
      if ($0) { print $0 }
    }' "${source}" 2> /dev/null > "${destination}"

    echo -e "${OVER}  ${TICK} Format: URL"
  else
    # Default: Keep hosts/domains file in same format as it was downloaded
    output=$( { mv "${source}" "${destination}"; } 2>&1 )

    if [[ ! -e "${destination}" ]]; then
      echo -e "\\n  ${CROSS} Unable to move tmp file to ${piholeDir}
    ${output}"
      gravity_Cleanup "error"
    fi
  fi
}

# Create (unfiltered) "Matter and Light" consolidated list
gravity_ConsolidateDownloadedBlocklists() {
  local str lastLine

  str="Consolidating blocklists"
  echo -ne "  ${INFO} ${str}..."

  # Empty $matterAndLight if it already exists, otherwise, create it
  : > "${piholeDir}/${matterAndLight}"

  # Loop through each *.domains file
  for i in "${activeDomains[@]}"; do
    # Determine if file has read permissions, as download might have failed
    if [[ -r "${i}" ]]; then
      # Remove windows CRs from file, convert list to lower case, and append into $matterAndLight
      tr -d '\r' < "${i}" | tr '[:upper:]' '[:lower:]' >> "${piholeDir}/${matterAndLight}"

      # Ensure that the first line of a new list is on a new line
      lastLine=$(tail -1 "${piholeDir}/${matterAndLight}")
      if [[ "${#lastLine}" -gt 0 ]]; then
        echo "" >> "${piholeDir}/${matterAndLight}"
      fi
    fi
  done

  echo -e "${OVER}  ${TICK} ${str}"
}

# Parse consolidated list into (filtered, unique) domains-only format
gravity_SortAndFilterConsolidatedList() {
  local str num

  str="Extracting domains from blocklists"
  echo -ne "  ${INFO} ${str}..."

  # Parse into hosts file
  gravity_ParseFileIntoDomains "${piholeDir}/${matterAndLight}" "${piholeDir}/${parsedMatter}"

  # Format $parsedMatter line total as currency
  num=$(printf "%'.0f" "$(wc -l < "${piholeDir}/${parsedMatter}")")
  echo -e "${OVER}  ${TICK} ${str}
  ${INFO} Number of domains being pulled in by gravity: ${COL_BLUE}${num}${COL_NC}"

  str="Removing duplicate domains"
  echo -ne "  ${INFO} ${str}..."
  sort -u "${piholeDir}/${parsedMatter}" > "${piholeDir}/${preEventHorizon}"
  echo -e "${OVER}  ${TICK} ${str}"

  # Format $preEventHorizon line total as currency
  num=$(printf "%'.0f" "$(wc -l < "${piholeDir}/${preEventHorizon}")")
  echo -e "  ${INFO} Number of unique domains trapped in the Event Horizon: ${COL_BLUE}${num}${COL_NC}"
}

# Whitelist user-defined domains
gravity_Whitelist() {
  local num str

  if [[ ! -f "${whitelistFile}" ]]; then
    echo -e "  ${INFO} Nothing to whitelist!"
    return 0
  fi

  num=$(wc -l < "${whitelistFile}")
  str="Number of whitelisted domains: ${num}"
  echo -ne "  ${INFO} ${str}..."

  # Print everything from preEventHorizon into whitelistMatter EXCEPT domains in $whitelistFile
  comm -23 "${piholeDir}/${preEventHorizon}" <(sort "${whitelistFile}") > "${piholeDir}/${whitelistMatter}"

  echo -e "${OVER}  ${INFO} ${str}"
}

# Output count of blacklisted domains and wildcards
gravity_ShowBlockCount() {
  local num

  if [[ -f "${blacklistFile}" ]]; then
    num=$(printf "%'.0f" "$(wc -l < "${blacklistFile}")")
    echo -e "  ${INFO} Number of blacklisted domains: ${num}"
  fi

  if [[ -f "${wildcardFile}" ]]; then
    num=$(grep -c "^" "${wildcardFile}")
    # If IPv4 and IPv6 is used, divide total wildcard count by 2
    if [[ -n "${IPV4_ADDRESS}" ]] && [[ -n "${IPV6_ADDRESS}" ]];then
      num=$(( num/2 ))
    fi
    echo -e "  ${INFO} Number of wildcard blocked domains: ${num}"
  fi
}

# Parse list of domains into hosts format
gravity_ParseDomainsIntoHosts() {
  awk -v ipv4="$IPV4_ADDRESS" -v ipv6="$IPV6_ADDRESS" '{
    # Remove windows CR line endings
    sub(/\r$/, "")
    # Parse each line as "ipaddr domain"
    if(ipv6 && ipv4) {
      print ipv4" "$0"\n"ipv6" "$0
    } else if(!ipv6) {
      print ipv4" "$0
    } else {
      print ipv6" "$0
    }
  }' >> "${2}" < "${1}"
}

gravity_ParseDomainsIntoConfFile() {
  sed 's*^*server=/*;s*$*/*' "${1}" > "${2}"
}

gravity_ParseDomainsIntoConfFile_WL() {
  sed 's*^*server=/*;s*$*/#*' "${1}" > "${2}"
}

# Create "localhost" entries into hosts format
gravity_ParseLocalDomains() {
  local hostname

  if [[ -s "/etc/hostname" ]]; then
    hostname=$(< "/etc/hostname")
  elif command -v hostname &> /dev/null; then
    hostname=$(hostname -f)
  else
    echo -e "  ${CROSS} Unable to determine fully qualified domain name of host"
    return 0
  fi

  echo -e "${hostname}\\npi.hole" > "${localList}.tmp"

  # Empty $localList if it already exists, otherwise, create it
  : > "${localList}"

  gravity_ParseDomainsIntoHosts "${localList}.tmp" "${localList}"

  # Add additional LAN hosts provided by OpenVPN (if available)
  if [[ -f "${VPNList}" ]]; then
    awk -F, '{printf $2"\t"$1".vpn\n"}' "${VPNList}" >> "${localList}"
  fi
}

# Create primary blacklist entries
gravity_ParseBlacklistDomains() {
  local output status
  

<<<<<<< HEAD
  if [[ "${BLOCKSTYLE_NXDOMAIN}" == true ]]; then
    gravity_ParseDomainsIntoConfFile "${piholeDir}/${whitelistMatter}" "${adListNX}" 
  else
    # Empty $accretionDisc if it already exists, otherwise, create it
    : > "${piholeDir}/${accretionDisc}"

    gravity_ParseDomainsIntoHosts "${piholeDir}/${whitelistMatter}" "${piholeDir}/${accretionDisc}"
=======
  # Empty $accretionDisc if it already exists, otherwise, create it
  : > "${piholeDir}/${accretionDisc}"
  
  if [[ -f "${piholeDir}/${whitelistMatter}" ]]; then
    gravity_ParseDomainsIntoHosts "${piholeDir}/${whitelistMatter}" "${piholeDir}/${accretionDisc}"
  else
    # There was no whitelist file, so use preEventHorizon instead of whitelistMatter.
    gravity_ParseDomainsIntoHosts "${piholeDir}/${preEventHorizon}" "${piholeDir}/${accretionDisc}"
  fi
>>>>>>> 856a2096

    # Move the file over as /etc/pihole/gravity.list so dnsmasq can use it
    output=$( { mv "${piholeDir}/${accretionDisc}" "${adList}"; } 2>&1 )
    status="$?"

    if [[ "${status}" -ne 0 ]]; then
      echo -e "\\n  ${CROSS} Unable to move ${accretionDisc} from ${piholeDir}\\n  ${output}"
      gravity_Cleanup "error"
    fi
  fi
}

# Create user-added blacklist entries
gravity_ParseUserDomains() {
  if [[ ! -f "${blacklistFile}" ]]; then
    return 0
  fi

  if [[ "${BLOCKSTYLE_NXDOMAIN}" == true ]]; then
    gravity_ParseDomainsIntoConfFile "${blacklistFile}" "${blackListNX}"
    gravity_ParseDomainsIntoConfFile_WL "${whitelistFile}" "${whiteListNX}"
  else
    gravity_ParseDomainsIntoHosts "${blacklistFile}" "${blackList}.tmp"
    # Copy the file over as /etc/pihole/black.list so dnsmasq can use it
    mv "${blackList}.tmp" "${blackList}" 2> /dev/null || \
    echo -e "\\n  ${CROSS} Unable to move ${blackList##*/}.tmp to ${piholeDir}"
  fi

  
}

# Trap Ctrl-C
gravity_Trap() {
  trap '{ echo -e "\\n\\n  ${INFO} ${COL_LIGHT_RED}User-abort detected${COL_NC}"; gravity_Cleanup "error"; }' INT
}

# Clean up after Gravity upon exit or cancellation
gravity_Cleanup() {
  local error="${1:-}"

  str="Cleaning up stray matter"
  echo -ne "  ${INFO} ${str}..."

  # Delete tmp content generated by Gravity
  rm ${piholeDir}/pihole.*.txt 2> /dev/null
  rm ${piholeDir}/*.tmp 2> /dev/null
  rm /tmp/*.phgpb 2> /dev/null

  # Ensure this function only runs when gravity_SetDownloadOptions() has completed
  if [[ "${gravity_Blackbody:-}" == true ]]; then
    # Remove any unused .domains files
    for file in ${piholeDir}/*.${domainsExtension}; do
      # If list is not in active array, then remove it
      if [[ ! "${activeDomains[*]}" == *"${file}"* ]]; then
        rm -f "${file}" 2> /dev/null || \
          echo -e "  ${CROSS} Failed to remove ${file##*/}"
      fi
    done
  fi

  echo -e "${OVER}  ${TICK} ${str}"

  # Only restart DNS service if offline
  if ! pidof dnsmasq &> /dev/null; then
    "${PIHOLE_COMMAND}" restartdns
    dnsWasOffline=true
  fi

  # Print Pi-hole status if an error occured
  if [[ -n "${error}" ]]; then
    "${PIHOLE_COMMAND}" status
    exit 1
  fi
}

helpFunc() {
  echo "Usage: pihole -g
Update domains from blocklists specified in adlists.list

Options:
  -f, --force          Force the download of all specified blocklists
  -h, --help           Show this help dialog"
  exit 0
}

for var in "$@"; do
  case "${var}" in
    "-f" | "--force" ) forceDelete=true;;
    "-h" | "--help" ) helpFunc;;
    "-sd" | "--skip-download" ) skipDownload=true;;
    "-b" | "--blacklist-only" ) listType="blacklist";;
    "-w" | "--whitelist-only" ) listType="whitelist";;
    "-wild" | "--wildcard-only" ) listType="wildcard"; dnsRestartType="restart";;
  esac
done

# Trap Ctrl-C
gravity_Trap

if [[ "${forceDelete:-}" == true ]]; then
  str="Deleting existing list cache"
  echo -ne "${INFO} ${str}..."

  rm /etc/pihole/list.* 2> /dev/null || true
  echo -e "${OVER}  ${TICK} ${str}"
fi

# Determine which functions to run
if [[ "${skipDownload}" == false ]]; then
  # Gravity needs to download blocklists
  gravity_CheckDNSResolutionAvailable
  gravity_GetBlocklistUrls
  gravity_SetDownloadOptions
  gravity_ConsolidateDownloadedBlocklists
  gravity_SortAndFilterConsolidatedList
else
  # Gravity needs to modify Blacklist/Whitelist/Wildcards
  echo -e "  ${INFO} Using cached Event Horizon list..."
  numberOf=$(printf "%'.0f" "$(wc -l < "${piholeDir}/${preEventHorizon}")")
  echo -e "  ${INFO} ${COL_BLUE}${numberOf}${COL_NC} unique domains trapped in the Event Horizon"
fi

# Perform when downloading blocklists, or modifying the whitelist
if [[ "${skipDownload}" == false ]] || [[ "${listType}" == "whitelist" ]]; then
  gravity_Whitelist
fi

#"${piholeDir}/${whitelistMatter}" Now contains everything from preEventHorizon excluding everything from the blocklist

gravity_ShowBlockCount

# Perform when downloading blocklists, or modifying the white/blacklist (not wildcards)
if [[ "${skipDownload}" == false ]] || [[ "${listType}" == *"list" ]]; then
  str="Parsing domains into hosts format"
  echo -ne "  ${INFO} ${str}..."
    
  gravity_ParseUserDomains

  # Perform when downloading blocklists
  if [[ ! "${listType:-}" == "blacklist" ]]; then
    gravity_ParseLocalDomains
    gravity_ParseBlacklistDomains
  fi

  echo -e "${OVER}  ${TICK} ${str}"

  gravity_Cleanup
fi

echo ""

# Determine if DNS has been restarted by this instance of gravity
if [[ -z "${dnsWasOffline:-}" ]]; then
  # Use "force-reload" when restarting dnsmasq for everything but Wildcards
  "${PIHOLE_COMMAND}" restartdns "${dnsRestartType:-force-reload}"
fi
"${PIHOLE_COMMAND}" status<|MERGE_RESOLUTION|>--- conflicted
+++ resolved
@@ -528,25 +528,20 @@
   local output status
   
 
-<<<<<<< HEAD
+
   if [[ "${BLOCKSTYLE_NXDOMAIN}" == true ]]; then
     gravity_ParseDomainsIntoConfFile "${piholeDir}/${whitelistMatter}" "${adListNX}" 
   else
+
     # Empty $accretionDisc if it already exists, otherwise, create it
     : > "${piholeDir}/${accretionDisc}"
-
-    gravity_ParseDomainsIntoHosts "${piholeDir}/${whitelistMatter}" "${piholeDir}/${accretionDisc}"
-=======
-  # Empty $accretionDisc if it already exists, otherwise, create it
-  : > "${piholeDir}/${accretionDisc}"
-  
-  if [[ -f "${piholeDir}/${whitelistMatter}" ]]; then
-    gravity_ParseDomainsIntoHosts "${piholeDir}/${whitelistMatter}" "${piholeDir}/${accretionDisc}"
-  else
-    # There was no whitelist file, so use preEventHorizon instead of whitelistMatter.
-    gravity_ParseDomainsIntoHosts "${piholeDir}/${preEventHorizon}" "${piholeDir}/${accretionDisc}"
-  fi
->>>>>>> 856a2096
+    
+    if [[ -f "${piholeDir}/${whitelistMatter}" ]]; then
+      gravity_ParseDomainsIntoHosts "${piholeDir}/${whitelistMatter}" "${piholeDir}/${accretionDisc}"
+    else
+      # There was no whitelist file, so use preEventHorizon instead of whitelistMatter.
+      gravity_ParseDomainsIntoHosts "${piholeDir}/${preEventHorizon}" "${piholeDir}/${accretionDisc}"
+    fi
 
     # Move the file over as /etc/pihole/gravity.list so dnsmasq can use it
     output=$( { mv "${piholeDir}/${accretionDisc}" "${adList}"; } 2>&1 )
