--- conflicted
+++ resolved
@@ -98,23 +98,6 @@
 		done < ${adListDefault}
 		echo " done!"
 	fi
-<<<<<<< HEAD
-=======
-
-	# Create the pihole resource directory if it doesn't exist.  Future files will be stored here
-	if [[ -d ${piholeDir} ]]; then
-        	# Temporary hack to allow non-root access to pihole directory
-        	# Will update later, needed for existing installs, new installs should
-        	# create this directory as non-root
-		chmod 777 ${piholeDir}
-		echo ":::"
-		echo "::: Existing pihole directory found"
-	else
-		echo "::: Creating pihole directory..."
-		mkdir ${piholeDir}
-		chmod 777 ${piholeDir}
-	fi
->>>>>>> 5d607252
 }
 
 # patternCheck - check to see if curl downloaded any new files.
@@ -125,11 +108,7 @@
 		# Some of the blocklists are copyright, they need to be downloaded
 		# and stored as is. They can be processed for content after they
 		# have been saved.
-<<<<<<< HEAD
-		mv "$patternBuffer" "$saveLocation"
-=======
-		cp "${patternBuffer}" "${saveLocation}"
->>>>>>> 5d607252
+		mv "${patternBuffer}" "${saveLocation}"
 		echo " List updated, transport successful!"
 	else
 		# curl didn't download any host files, probably because of the date check
@@ -154,45 +133,35 @@
 	# Silently curl url
 	curl -s -L ${cmd_ext} ${heisenbergCompensator} -A "${agent}" ${url} > ${patternBuffer}
 	# Check for list updates
-<<<<<<< HEAD
-	gravity_patternCheck "$patternBuffer"
-=======
 	gravity_patternCheck "${patternBuffer}"
-	# Cleanup
-	rm -f "${patternBuffer}"
->>>>>>> 5d607252
 }
 
 # spinup - main gravity function
 gravity_spinup() {
 	echo ":::"
 	# Loop through domain list.  Download each one and remove commented lines (lines beginning with '# 'or '/') and	 		# blank lines
-<<<<<<< HEAD
-	for ((i = 0; i < "${#sources[@]}"; i++))
-	do
-        url=${sources[$i]}
-        # Get just the domain from the URL
-        domain=$(echo "$url" | cut -d'/' -f3)
-
-        # Save the file as list.#.domain
-        saveLocation=${piholeDir}/list.${i}.${domain}.${justDomainsExtension}
-        activeDomains[$i]=${saveLocation}
-
-        agent="Mozilla/10.0"
-
-
-
-        # Use a case statement to download lists that need special cURL commands
-        # to complete properly and reset the user agent when required
-        case "$domain" in
-            "adblock.mahakala.is")
-                agent='Mozilla/5.0 (Windows NT 6.1) AppleWebKit/537.36 (KHTML, like Gecko) Chrome/41.0.2228.0 Safari/537.36'
-                cmd_ext="-e http://forum.xda-developers.com/"
-            ;;
-
-            "pgl.yoyo.org")
-                cmd_ext="-d mimetype=plaintext -d hostformat=hosts"
-            ;;
+	for ((i = 0; i < "${#sources[@]}"; i++)); do
+		url=${sources[$i]}
+		# Get just the domain from the URL
+		domain=$(echo "${url}" | cut -d'/' -f3)
+
+		# Save the file as list.#.domain
+		saveLocation=${piholeDir}/list.${i}.${domain}.${justDomainsExtension}
+		activeDomains[$i]=${saveLocation}
+
+		agent="Mozilla/10.0"
+
+		# Use a case statement to download lists that need special cURL commands
+		# to complete properly and reset the user agent when required
+		case "${domain}" in
+			"adblock.mahakala.is")
+			agent='Mozilla/5.0 (Windows NT 6.1) AppleWebKit/537.36 (KHTML, like Gecko) Chrome/41.0.2228.0 Safari/537.36'
+			cmd_ext="-e http://forum.xda-developers.com/"
+		    ;;
+
+		    "pgl.yoyo.org")
+			cmd_ext="-d mimetype=plaintext -d hostformat=hosts"
+		    ;;
 
             # Default is a simple request
             *) cmd_ext=""
@@ -201,37 +170,6 @@
             echo -n "::: Getting $domain list..."
             gravity_transport "$url" "$cmd_ext" "$agent"
         fi
-=======
-	for ((i = 0; i < "${#sources[@]}"; i++)); do
-		url=${sources[$i]}
-		# Get just the domain from the URL
-		domain=$(echo "${url}" | cut -d'/' -f3)
-
-		# Save the file as list.#.domain
-		saveLocation=${piholeDir}/list.${i}.${domain}.${justDomainsExtension}
-		activeDomains[$i]=${saveLocation}
-
-		agent="Mozilla/10.0"
-
-		echo -n "::: Getting ${domain} list..."
-
-		# Use a case statement to download lists that need special cURL commands
-		# to complete properly and reset the user agent when required
-		case "${domain}" in
-			"adblock.mahakala.is")
-			agent='Mozilla/5.0 (Windows NT 6.1) AppleWebKit/537.36 (KHTML, like Gecko) Chrome/41.0.2228.0 Safari/537.36'
-			cmd_ext="-e http://forum.xda-developers.com/"
-		    ;;
-
-		    "pgl.yoyo.org")
-			cmd_ext="-d mimetype=plaintext -d hostformat=hosts"
-		    ;;
-
-		    # Default is a simple request
-		    *) cmd_ext=""
-		esac
-		gravity_transport "${url}" "${cmd_ext}" "${agent}"
->>>>>>> 5d607252
 	done
 }
 
@@ -249,21 +187,12 @@
 
 gravity_Blacklist() {
 	# Append blacklist entries if they exist
-<<<<<<< HEAD
 	numBlacklisted=$(wc -l < "${blacklistFile}")
 	plural=; [[ "$numBlacklisted" != "1" ]] && plural=s
 
 	echo -n "::: BlackListing $numBlacklisted domain${plural}..."
 	cat ${blacklistFile} >> ${piholeDir}/${eventHorizon}
 	echo " done!"
-=======
-	echo -n "::: Running blacklist script to update HOSTS file...."
-	${blacklistScript} -f -nr -q > /dev/null
-
-	numBlacklisted=$(wc -l < "/etc/pihole/blacklist.txt")
-	plural=; [[ "${numBlacklisted}" != "1" ]] && plural=s
-	echo " ${numBlacklisted} domain${plural} blacklisted!"
->>>>>>> 5d607252
 }
 
 gravity_Whitelist() {
@@ -280,7 +209,6 @@
 	done
 	echo " done!"
 
-<<<<<<< HEAD
     # Ensure adlist domains are in whitelist.txt
 	${whitelistScript} -nr -q "${urls[@]}" > /dev/null
 
@@ -290,13 +218,6 @@
     echo -n "::: Whitelisting $numWhitelisted domain${plural}..."
 	grep -F -x -v -f ${whitelistFile} ${piholeDir}/${preEventHorizon} > ${piholeDir}/${eventHorizon}
     echo " done!"
-=======
-	echo -n "::: Running whitelist script to update HOSTS file...."
-	${whitelistScript} -f -nr -q "${urls[@]}" > /dev/null
-	numWhitelisted=$(wc -l < "/etc/pihole/whitelist.txt")
-	plural=; [[ "${numWhitelisted}" != "1" ]] && plural=s
-	echo " ${numWhitelisted} domain${plural} whitelisted!"
->>>>>>> 5d607252
 }
 
 gravity_unique() {
@@ -304,13 +225,8 @@
 	echo -n "::: Removing duplicate domains...."
 	sort -u  ${piholeDir}/${supernova} > ${piholeDir}/${preEventHorizon}
 	echo " done!"
-<<<<<<< HEAD
 	numberOf=$(wc -l < ${piholeDir}/${preEventHorizon})
 	echo "::: $numberOf unique domains trapped in the event horizon."
-=======
-	numberOf=$(wc -l < ${piholeDir}/${eventHorizon})
-	echo "::: ${numberOf} unique domains trapped in the event horizon."
->>>>>>> 5d607252
 }
 
 gravity_hostFormat() {
@@ -323,7 +239,6 @@
 	else
 		echo "::: Error: Unable to determine fully qualified domain name of host"
 	fi
-<<<<<<< HEAD
 
     # Check vars from setupVars.conf to see if we're using IPv4, IPv6, Or both.
     if [[ -n "${IPv4_address}" && -n "${IPv6_address}" ]];then
@@ -348,19 +263,6 @@
         echo "::: No IP Values found! Please run 'pihole -r' and choose reconfigure to restore values"
         exit 1
     fi
-=======
-	# If there is a value in the $piholeIPv6, then IPv6 will be used, so the awk command modified to create a line for both protocols
-	if [[ -n "${IPv6_address}" ]]; then
-		# Add hostname and dummy domain to the top of gravity.list to make ping result return a friendlier looking domain! Also allows for an easy way to access the Pi-hole admin console (pi.hole/admin)
-		echo -e "${IPv4addr} ${hostname}\n${IPv6_address} ${hostname}\n${IPv4addr} pi.hole\n${IPv6_address} pi.hole" > ${piholeDir}/${accretionDisc}
-		cat ${piholeDir}/${eventHorizon} | awk -v ipv4addr="${IPv4addr}" -v ipv6addr="${IPv6_address}" '{sub(/\r$/,""); print ipv4addr" "$0"\n"ipv6addr" "$0}' >> ${piholeDir}/${accretionDisc}
-	else
-		# Otherwise, just create gravity.list as normal using IPv4
-		# Add hostname and dummy domain to the top of gravity.list to make ping result return a friendlier looking domain! Also allows for an easy way to access the Pi-hole admin console (pi.hole/admin)
-		echo -e "${IPv4addr} ${hostname}\n${IPv4addr} pi.hole" > ${piholeDir}/${accretionDisc}
-		cat ${piholeDir}/${eventHorizon} | awk -v ipv4addr="${IPv4addr}" '{sub(/\r$/,""); print ipv4addr" "$0}' >> ${piholeDir}/${accretionDisc}
-	fi
->>>>>>> 5d607252
 
 	# Copy the file over as /etc/pihole/gravity.list so dnsmasq can use it
 	cp ${piholeDir}/${accretionDisc} ${adList}
@@ -412,49 +314,17 @@
 	#First escape forward slashes in the path:
 	adList=${adList//\//\\\/}
 	#Now replace the line in dnsmasq file
-<<<<<<< HEAD
 #	sed -i "s/^addn-hosts.*/addn-hosts=$adList/" /etc/dnsmasq.d/01-pihole.conf
 
         pihole restartdns
 }
-
-for var in "$@"
-do
-  case "$var" in
-    "-f" | "--force"     ) forceGrav=true;;
-    "-h" | "--help"      ) helpFunc;;
-    "-sd" | "--skip-download"    ) skipDownload=true;;
-  esac
-=======
-	sed -i "s/^addn-hosts.*/addn-hosts=${adList}/" /etc/dnsmasq.d/01-pihole.conf
-	find "${piholeDir}" -type f -exec chmod 666 {} \;
-
-	dnsmasqPid=$(pidof dnsmasq)
-
-	if [[ ${dnsmasqPid} ]]; then
-	# service already running - reload config
-		if [ -x "$(command -v systemctl)" ]; then
-			systemctl restart dnsmasq
-		else
-			service dnsmasq restart
-		fi
-	else
-	# service not running, start it up
-		if [ -x "$(command -v systemctl)" ]; then
-			systemctl start dnsmasq
-		else
-			service dnsmasq start
-		fi
-	fi
-}
-
 
 for var in "$@"; do
 	case "${var}" in
 		"-f" | "--force"     ) forceGrav=true;;
 		"-h" | "--help"      ) helpFunc;;
+		"-sd" | "--skip-download"    ) skipDownload=true;;
 	esac
->>>>>>> 5d607252
 done
 
 if [[ "${forceGrav}" == true ]]; then
